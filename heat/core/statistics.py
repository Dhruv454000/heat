--- conflicted
+++ resolved
@@ -690,7 +690,6 @@
         n2[x.comm.rank] = x.lshape[x.split]
         x.comm.Allreduce(n2, n_for_merge, MPI.SUM)
 
-<<<<<<< HEAD
         var_shape = list(var.shape) if list(var.shape) else [1]
 
         var_tot = factories.zeros(([x.comm.size, 2] + var_shape))
@@ -705,55 +704,6 @@
             var_tot[0, 0, :], var_tot[0, 1, :], n_tot[0] = merge_vars(var_tot[0, 0, :], var_tot[0, 1, :], n_tot[0],
                                                                       var_tot[i, 0, :], var_tot[i, 1, :], n_tot[i])
         return var_tot[0, 0, :]
-=======
-        sz = x.comm.size
-        rem1, rem2 = 0, 0
-
-        mu_reshape = factories.zeros((x.comm.size, int(np.prod(mu.lshape))))
-        mu_reshape[x.comm.rank] = operations.__local_op(torch.reshape, mu, out=None, shape=(1, int(mu.lnumel)))
-        mu_reshape_combi = factories.zeros((x.comm.size, int(np.prod(mu.lshape))))
-        x.comm.Allreduce(mu_reshape, mu_reshape_combi, MPI.SUM)
-
-        var_reshape = factories.zeros((x.comm.size, int(np.prod(var.lshape))))
-        var_reshape[x.comm.rank] = operations.__local_op(torch.reshape, var, out=None, shape=(1, int(var.lnumel)))
-        var_reshape_combi = factories.zeros((x.comm.size, int(np.prod(var.lshape))))
-        x.comm.Allreduce(var_reshape, var_reshape_combi, MPI.SUM)
-
-        while sz not in [0, 1]:
-            if sz % 2 != 0:
-                if rem1 and not rem2:
-                    rem2 = sz - 1
-                elif not rem1:
-                    rem1 = sz - 1
-            splt = sz // 2
-            for i in range(splt):  # this loop works but is inefficient, need to fix
-                for en, (mu1, var1, mu2, var2) in enumerate(zip(mu_reshape_combi[i], var_reshape_combi[i], mu_reshape_combi[i + splt], var_reshape_combi[i + splt])):
-                    try:
-                        var_reshape_combi[i, en], mu_reshape_combi[i, en], n = merge_vars(
-                            var1, mu1, n_for_merge[i], var2, mu2, n_for_merge[i+splt], bessel)
-                    except ValueError:
-                        var_reshape_combi, mu_reshape_combi, n = merge_vars(
-                            var1, mu1, n_for_merge[i], var2, mu2, n_for_merge[i + splt], bessel)
-
-                n_for_merge[i] = n
-            if rem1 and rem2:  # this loop works but is inefficient, need to fix
-                for en, (mu1, var1, mu2, var2) in enumerate(zip(mu_reshape_combi[rem1], var_reshape_combi[rem1], mu_reshape_combi[rem2], var_reshape_combi[rem2])):
-                    var_reshape_combi[rem2], mu_reshape_combi[rem2], n = merge_vars(
-                        var1, mu1, n_for_merge[rem1], var2, mu2, n_for_merge[rem2], bessel)
-                n_for_merge[rem2] = n
-
-                rem1 = rem2
-                rem2 = 0
-            sz = splt
-
-        if rem1:  # this loop works but is inefficient, need to fix
-            for en, (mu1, var1, mu2, var2) in enumerate(zip(mu_reshape_combi[0], var_reshape_combi[0], mu_reshape_combi[rem1], var_reshape_combi[rem1])):
-                var_reshape_combi[0], mu_reshape_combi[0], n = merge_vars(
-                    var1, mu1, n_for_merge[0], var2, mu2, n_for_merge[rem1], bessel)
-
-        ret = operations.__local_op(torch.reshape, var_reshape_combi[0], out=None, shape=output_shape_i)
-        return dndarray.DNDarray(ret._DNDarray__array, tuple(output_shape_i), ret.dtype, None, x.device, x.comm)
->>>>>>> 59555631
     # ----------------------------------------------------------------------------------------------------
     if axis is None:  # no axis given
         if not x.is_distributed():  # not distributed (full tensor on one node)
