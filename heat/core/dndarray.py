--- conflicted
+++ resolved
@@ -2344,7 +2344,6 @@
         """
         return arithmetics.div(self, other)
 
-<<<<<<< HEAD
     def unique(self, sorted=False, return_inverse=False, axis=None):
         """
         Finds and returns the unique elements of the tensor.
@@ -2384,7 +2383,7 @@
                [3, 1]])
         """
         return manipulations.unique(self, sorted, return_inverse, axis)
-=======
+
     """
     This ensures that commutative arithmetic operations work no matter on which side the heat-tensor is placed.
     
@@ -2400,5 +2399,4 @@
         [4., 5.]])
     """
     __radd__ = __add__
-    __rmul__ = __mul__
->>>>>>> 37c06197
+    __rmul__ = __mul__