--- conflicted
+++ resolved
@@ -161,13 +161,13 @@
         return torch.prod(torch.tensor(self.gshape, device=self.device.torch_device)).item()
 
     @property
-<<<<<<< HEAD
     def numel(self):
         """
         number of elements in the DNDarray
         """
         return int(self.size)
-=======
+
+    @property
     def gnbytes(self):
         """
         Note: Does not include memory consumed by non-element attributes of the DNDarray object.
@@ -178,7 +178,6 @@
             number of bytes consumed by the global tensor
         """
         return self.nbytes
->>>>>>> bc99e60a
 
     @property
     def gnumel(self):
