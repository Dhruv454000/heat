--- conflicted
+++ resolved
@@ -896,29 +896,6 @@
         self.comm.Allreduce(MPI.IN_PLACE, lshape_map, MPI.SUM)
         return lshape_map
 
-<<<<<<< HEAD
-    def create_square_diag_tiles(self, tiles_per_proc=None):
-        """
-        Create the tiles for the DNDarray as defined by the linalg.tiling.SquareDiagTiles class. These
-        tiles can be accessed as a property. For more imformation on these tiles see
-        :func:`SquareDiagTiles <linalg.SquareDaigTiles>`.
-
-        Parameters
-        ----------
-        tiles_per_proc : int, optional
-            Default = 2 (see :func:`SquareDiagTiles <linalg.SquareDaigTiles>`)
-            the number of divisions per process,
-
-        Returns
-        -------
-        None
-        """
-        self.__tiles = tiling.SquareDiagTiles(
-            self, tiles_per_proc=tiles_per_proc
-        )  # type: tiling.SquareDiagTiles
-
-=======
->>>>>>> 7a6e29ff
     def __eq__(self, other):
         """
         Element-wise rich comparison of equality with values from second operand (scalar or tensor)
