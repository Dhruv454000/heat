--- conflicted
+++ resolved
@@ -2,11 +2,8 @@
 import torch
 
 from .communication import MPI
-<<<<<<< HEAD
 from . import communication
-=======
 from . import arithmetics
->>>>>>> 31dab710
 from . import dndarray
 from . import factories
 from . import logical
@@ -25,7 +22,6 @@
 ]
 
 
-<<<<<<< HEAD
 def larft(v, tau):
     """
     forms the triangular factor T of a real block reflector H of order n, which is defined as a product of k elementary reflectors.
@@ -68,7 +64,8 @@
         t[i, i] = tau[i]
 
     return t
-=======
+
+
 def dot(a, b, out=None):
     """
     Dot product of two arrays. Specifically,
@@ -120,7 +117,6 @@
         return ret
     else:
         raise NotImplementedError("ht.dot not implemented for N-D dot M-D arrays")
->>>>>>> 31dab710
 
 
 def matmul(a, b):
@@ -211,27 +207,26 @@
     else:
         # if they are vectors they need to be expanded to be the proper dimensions
         vector_flag = False  # flag to run squeeze at the end of the function
+        both_vec = 0
         if len(a.gshape) < 2:
             a = manipulations.expand_dims(a, axis=0)
             vector_flag = True
+            both_vec += 1
         if len(b.gshape) < 2:
             b = manipulations.expand_dims(b, axis=1)
             vector_flag = True
+            both_vec += 1
+        both_vec = True if both_vec == 2 else False
 
         split_0_flag = False
         split_1_flag = False
         split_01_flag = False
         split_10_flag = False
 
-<<<<<<< HEAD
-        if (b.split is None and a.split == 0) or (a.split is None and b.split == 1):
-            c = factories.zeros((a.gshape[-2], b.gshape[1]), split=a.split if a.split is not None else b.split, dtype=c_type)
-=======
         if ((a.split == 0 and b.split is None) or (a.split is None and b.split == 1)) and not vector_flag:
             split = a.split if a.split is not None else b.split
             split = split if not vector_flag else 0
             c = factories.zeros((a.gshape[-2], b.gshape[1]), split=split, dtype=c_type)
->>>>>>> 31dab710
             c._DNDarray__array += a._DNDarray__array @ b._DNDarray__array
 
             return c if not vector_flag else c.squeeze()
@@ -648,7 +643,7 @@
             split = a.split if b.gshape[1] > 1 else 0
             split = split if not vector_flag else 0
             res = res if not vector_flag else res.squeeze()
-            c = factories.array(res, split=split)
+            c = factories.array(res, split=split if not both_vec else None)
             return c
 
 
