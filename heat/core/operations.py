import itertools
import torch
import numpy as np


from .communication import MPI
from . import stride_tricks
from . import types
from . import tensor

__all__ = [
    'MPI_ARGMIN',

    'all',
    'allclose',
    'argmax',
    'argmin',
    'clip',
    'copy',
    'transpose',
    'tril',
    'triu'
]


def mpi_argmax(a, b, _):
    lhs = torch.from_numpy(np.frombuffer(a, dtype=np.float64))
    rhs = torch.from_numpy(np.frombuffer(b, dtype=np.float64))

    # extract the values and minimal indices from the buffers (first half are values, second are indices)
    values = torch.stack((lhs.chunk(2)[0], rhs.chunk(2)[0],), dim=1)
    indices = torch.stack((lhs.chunk(2)[1], rhs.chunk(2)[1],), dim=1)

    # determine the minimum value and select the indices accordingly
    max, max_indices = torch.max(values, dim=1)
    result = torch.cat((max, indices[torch.arange(values.shape[0]), max_indices],))

    rhs.copy_(result)


MPI_ARGMAX = MPI.Op.Create(mpi_argmax, commute=True)


def mpi_argmin(a, b, _):
    lhs = torch.from_numpy(np.frombuffer(a, dtype=np.float64))
    rhs = torch.from_numpy(np.frombuffer(b, dtype=np.float64))

    # extract the values and minimal indices from the buffers (first half are values, second are indices)
    values = torch.stack((lhs.chunk(2)[0], rhs.chunk(2)[0],), dim=1)
    indices = torch.stack((lhs.chunk(2)[1], rhs.chunk(2)[1],), dim=1)

    # determine the minimum value and select the indices accordingly
    min, min_indices = torch.min(values, dim=1)
    result = torch.cat((min, indices[torch.arange(values.shape[0]), min_indices],))

    rhs.copy_(result)


MPI_ARGMIN = MPI.Op.Create(mpi_argmin, commute=True)


def all(x, axis=None, out=None):
    """
    Test whether all array elements along a given axis evaluate to True.

    Parameters:
    -----------

    x : ht.tensor
        Input array or object that can be converted to an array.

    axis : None or int, optional #TODO: tuple of ints, issue #67
        Axis or along which a logical AND reduction is performed. The default (axis = None) is to perform a 
        logical AND over all the dimensions of the input array. axis may be negative, in which case it counts 
        from the last to the first axis.

    out : ht.tensor, optional
        Alternate output array in which to place the result. It must have the same shape as the expected output 
        and its type is preserved.

    Returns:	
    --------
    all : ht.tensor, bool

    A new boolean or ht.tensor is returned unless out is specified, in which case a reference to out is returned.

    Examples:
    ---------
    >>> import heat as ht
    >>> a = ht.random.randn(4, 5)
    >>> a
    tensor([[ 0.5370, -0.4117, -3.1062,  0.4897, -0.3231],
            [-0.5005, -1.7746,  0.8515, -0.9494, -0.2238],
            [-0.0444,  0.3388,  0.6805, -1.3856,  0.5422],
            [ 0.3184,  0.0185,  0.5256, -1.1653, -0.1665]])
    >>> x = a < 0.5
    >>> x
    tensor([[0, 1, 1, 1, 1],
            [1, 1, 0, 1, 1],
            [1, 1, 0, 1, 0],
            [1, 1, 0, 1, 1]], dtype=ht.uint8)
    >>> ht.all(x)
    tensor([0], dtype=ht.uint8)
    >>> ht.all(x, axis=0)
    tensor([[0, 1, 0, 1, 0]], dtype=ht.uint8)
    >>> ht.all(x, axis=1)
    tensor([[0],
            [0],
            [0],
            [0]], dtype=ht.uint8)

    Write out to predefined buffer:
    >>> out = ht.zeros((1, 5))
    >>> ht.all(x, axis=0, out=out)
    >>> out
    tensor([[0, 1, 0, 1, 0]], dtype=ht.uint8)
    """
    # TODO: make me more numpy API complete. Issue #101
    return __reduce_op(x, lambda t, *args, **kwargs: t.byte().all(*args, **kwargs), MPI.LAND, axis, out=out)


def allclose(x, y, rtol=1e-05, atol=1e-08, equal_nan=False):
    """
    Test whether two tensors are element-wise equal within a tolerance. Returns True if |x - y| <= atol + rtol * |y|
    for all elements of x and y, False otherwise

    Parameters:
    -----------

    x : ht.tensor
        First tensor to compare

    y : ht.tensor
        Second tensor to compare

    atol: float, optional
        Absolute tolerance. Default is 1e-08

    rtol: float, optional
        Relative tolerance (with respect to y). Default is 1e-05

    equal_nan: bool, optional
        Whether to compare NaN’s as equal. If True, NaN’s in a will be considered equal to NaN’s in b in the output array.

    Returns:
    --------
    allclose : bool
    True if the two tensors are equal within the given tolerance; False otherwise.

    Examples:
    ---------
    >>> a = ht.float32([[2, 2], [2, 2]])
    >>> ht.allclose(a, a)
    True

    >>> b = ht.float32([[2.00005,2.00005], [2.00005,2.00005]])
    >>> ht.allclose(a, b)
    False
    >>> ht.allclose(a, b, atol=1e-04)
    True

    """
    if not isinstance(x, tensor.tensor):
        raise TypeError('Expected x to be a ht.tensor, but was {}'.format(type(x)))

    if not isinstance(y, tensor.tensor):
        raise TypeError('Expected y to be a ht.tensor, but was {}'.format(type(y)))

    return torch.allclose(x._tensor__array, y._tensor__array, rtol, atol, equal_nan)


def argmax(x, axis=None, out=None):
    """
    Returns the indices of the maximum values along an axis.

    Parameters:
    ----------
    x : ht.tensor
        Input array.
    axis : int, optional
        By default, the index is into the flattened tensor, otherwise along the specified axis.
    # TODO out : ht.tensor, optional. Issue #100
        If provided, the result will be inserted into this tensor. It should be of the appropriate shape and dtype.

    Returns:
    -------
    index_tensor : ht.tensor of ints
        Array of indices into the array. It has the same shape as x.shape with the dimension along axis removed.

    TODO Examples:
    --------
    >>> import heat as ht
    >>> import torch
    >>> torch.manual_seed(1)
    >>> a = ht.random.randn(3,3)
    >>> a
    tensor([[-0.5631, -0.8923, -0.0583],
    [-0.1955, -0.9656,  0.4224],
    [ 0.2673, -0.4212, -0.5107]])
    >>> ht.argmax(a)
    tensor([5])
    >>> ht.argmax(a, axis=0)
    tensor([[2, 2, 1]])
    >>> ht.argmax(a, axis=1)
    tensor([[2],
    [2],
    [0]])
    """
    def local_argmax(*args, **kwargs):
        maxima, indices = torch.max(*args, **kwargs)
        if kwargs.get('dim', -1) == x.split:
            offset, _, _ = x.comm.chunk(x.shape, x.split)
            indices += offset

        return torch.cat([maxima.double(), indices.double()])

    if axis is None:
        inp = tensor.tensor(
            torch.reshape(x._tensor__array, (x._tensor__array.numel(),)),
            (x._tensor__array.numel(),),
            x.dtype,
            split=0,
            device=x.device,
            comm=x.comm)
        axis = 0
    else:
        inp = x

    # perform the global reduction
    reduced_result = __reduce_op(inp, local_argmax, MPI_ARGMAX, axis, out)

    # correct the tensor
    if out:
        out._tensor__array = out._tensor__array.chunk(2)[-1].type(torch.int64)
        out._tensor__dtype = types.int64
        return out
    reduced_result._tensor__array = reduced_result._tensor__array.chunk(2)[-1].type(torch.int64)
    reduced_result._tensor__dtype = types.int64

    return reduced_result


def argmin(x, axis=None, out=None):
    """
    Returns the indices of the minimum values along an axis.

    Parameters:
    ----------
    x : ht.tensor
        Input array.
    axis : int, optional
        By default, the index is into the flattened tensor, otherwise along the specified axis.
    # TODO out : ht.tensor, optional. Issue #100
        If provided, the result will be inserted into this tensor. It should be of the appropriate shape and dtype.

    Returns:
    -------
    index_tensor : ht.tensor of ints
        Array of indices into the array. It has the same shape as x.shape with the dimension along axis removed.

    Examples:
    --------
    >>> a = ht.randn(3,3)
    >>> a
    tensor([[-1.7297,  0.2541, -0.1044],
            [ 1.0865, -0.4415,  1.3716],
            [-0.0827,  1.0215, -2.0176]])
    >>> ht.argmin(a)
    tensor([8])
    >>> ht.argmin(a, axis=0)
    tensor([[0, 1, 2]])
    >>> ht.argmin(a, axis=1)
    tensor([[0],
            [1],
            [2]])
    """
    def local_argmin(*args, **kwargs):
<<<<<<< HEAD
        minima, indices = torch.min(*args, **kwargs)
        if kwargs.get('dim', -1) == x.split:
            offset, _, _ = x.comm.chunk(x.shape, x.split)
=======
        axis = kwargs.get('dim', -1)
        shape = x.shape

        # case where the argmin axis is set to None
        # argmin will be the flattened index, computed standalone and the actual minimum value obtain separately
        if len(args) <= 1 and axis < 0:
            indices = torch.argmin(*args, **kwargs).reshape(1)
            minimums = args[0].flatten()[indices]

            # artificially flatten the input tensor shape to correct the offset computation
            axis = x.split
            shape = [np.prod(shape)]
        # usual case where indices and minimum values are both returned. Axis is not equal to None
        else:
            minimums, indices = torch.min(*args, **kwargs)

        # add offset of data chunks if reduction is computed across split axis
        if axis == x.split:
            offset, _, _ = x.comm.chunk(shape, x.split)
>>>>>>> 65e851be
            indices += offset

        return torch.cat([minima.double(), indices.double()])

    # perform the global reduction
    reduced_result = __reduce_op(x, local_argmin, MPI_ARGMIN, axis, out)

    # correct the tensor
    reduced_result._tensor__array = reduced_result._tensor__array.chunk(2)[-1].type(torch.int64)
    reduced_result._tensor__dtype = types.int64

    # set out parameter correctly, i.e. set the storage correctly
    if out is not None:
        out._tensor__array.storage().copy_(reduced_result._tensor__array.storage())

    return reduced_result


def clip(a, a_min, a_max, out=None):
    """
    Parameters
    ----------
    a : ht.tensor
        Array containing elements to clip.
    a_min : scalar or None
        Minimum value. If None, clipping is not performed on lower interval edge. Not more than one of a_min and
        a_max may be None.
    a_max : scalar or None
        Maximum value. If None, clipping is not performed on upper interval edge. Not more than one of a_min and
        a_max may be None.
    out : ht.tensor, optional
        The results will be placed in this array. It may be the input array for in-place clipping. out must be of
        the right shape to hold the output. Its type is preserved.

    Returns
    -------
    clipped_values : ht.tensor
        A tensor with the elements of this tensor, but where values < a_min are replaced with a_min, and those >
        a_max with a_max.
    """
    if not isinstance(a, tensor.tensor):
        raise TypeError('a must be a tensor')
    if a_min is None and a_max is None:
        raise ValueError('either a_min or a_max must be set')

    if out is None:
        return tensor.tensor(a._tensor__array.clamp(a_min, a_max), a.shape, a.dtype, a.split, a.device, a.comm)
    if not isinstance(out, tensor.tensor):
        raise TypeError('out must be a tensor')

    return a._tensor__array.clamp(a_min, a_max, out=out._tensor__array) and out


def copy(a):
    """
    Return an array copy of the given object.

    Parameters
    ----------
    a : ht.tensor
        Input data to be copied.

    Returns
    -------
    copied : ht.tensor
        A copy of the original
    """
    if not isinstance(a, tensor.tensor):
        raise TypeError('input needs to be a tensor')
    return tensor.tensor(a._tensor__array.clone(), a.shape, a.dtype, a.split, a.device, a.comm)


def transpose(a, axes=None):
    """
    Permute the dimensions of an array.

    Parameters
    ----------
    a : array_like
        Input array.
    axes : None or list of ints, optional
        By default, reverse the dimensions, otherwise permute the axes according to the values given.

    Returns
    -------
    p : ht.tensor
        a with its axes permuted.
    """
    # type check the input tensor
    if not isinstance(a, tensor.tensor):
        raise TypeError(
            'a must be of type ht.tensor, but was {}'.format(type(a)))

    # set default value for axes permutations
    dimensions = len(a.shape)
    if axes is None:
        axes = tuple(reversed(range(dimensions)))
    # if given, sanitize the input
    else:
        try:
            # convert to a list to allow index access
            axes = list(axes)
        except TypeError:
            raise ValueError('axes must be an iterable containing ints')

        if len(axes) != dimensions:
            raise ValueError('axes do not match tensor shape')
        for index, axis in enumerate(axes):
            if not isinstance(axis, int):
                raise TypeError(
                    'axis must be an integer, but was {}'.format(type(axis)))
            elif axis < 0:
                axes[index] = axis + dimensions

    # infer the new split axis, it is the position of the split axis within the new axes permutation
    try:
        transposed_split = axes.index(a.split) if a.split is not None else None
    except ValueError:
        raise ValueError('axes do not match tensor shape')

    # try to rearrange the tensor and return a new transposed variant
    try:
        transposed_data = a._tensor__array.permute(*axes)
        transposed_shape = tuple(a.shape[axis] for axis in axes)

        return tensor.tensor(transposed_data, transposed_shape, a.dtype, transposed_split, a.device, a.comm)
    # if not possible re- raise any torch exception as ValueError
    except RuntimeError as exception:
        raise ValueError(str(exception))


# statically allocated index slices for non-iterable dimensions in triangular operations
__index_base = (slice(None), slice(None),)


def __tri_op(m, k, op):
    """
    Generic implementation of triangle operations on tensors. It takes care of input sanitation and non-standard
    broadcast behavior of the 2D triangle-operators.

    Parameters
    ----------
    m : ht.tensor
        Input tensor for which to compute the triangle operator.
    k : int, optional
        Diagonal above which to apply the triangle operator, k<0 is below and k>0 is above.
    op : callable
        Implementation of the triangle operator.

    Returns
    -------
    triangle_tensor : ht.tensor
        Tensor with the applied triangle operation

    Raises
    ------
    TypeError
        If the input is not a tensor or the diagonal offset cannot be converted to an integral value.
    """
    if not isinstance(m, tensor.tensor):
        raise TypeError('Expected m to be a tensor but was {}'.format(type(m)))

    try:
        k = int(k)
    except ValueError:
        raise TypeError(
            'Expected k to be integral, but was {}'.format(type(k)))

    # chunk the global shape of the tensor to obtain the offset compared to the other ranks
    offset, _, _ = m.comm.chunk(m.shape, m.split)
    dimensions = len(m.shape)

    # manually repeat the input for vectors
    if dimensions == 1:
        triangle = op(m._tensor__array.expand(m.shape[0], -1), k - offset)
        return tensor.tensor(
            triangle,
            (m.shape[0], m.shape[0],),
            m.dtype,
            None if m.split is None else 1,
            m.device,
            m.comm
        )

    original = m._tensor__array
    output = original.clone()

    # modify k to account for tensor splits
    if m.split is not None:
        if m.split + 1 == dimensions - 1:
            k += offset
        elif m.split == dimensions - 1:
            k -= offset

    # in case of two dimensions we can just forward the call to the callable
    if dimensions == 2:
        op(original, k, out=output)
    # more than two dimensions: iterate over all but the last two to realize 2D broadcasting
    else:
        ranges = [range(elements) for elements in m.lshape[:-2]]
        for partial_index in itertools.product(*ranges):
            index = partial_index + __index_base
            op(original[index], k, out=output[index])

    return tensor.tensor(output, m.shape, m.dtype, m.split, m.device, m.comm)


def tril(m, k=0):
    """
    Returns the lower triangular part of the tensor, the other elements of the result tensor are set to 0.

    The lower triangular part of the tensor is defined as the elements on and below the diagonal.

    The argument k controls which diagonal to consider. If k=0, all elements on and below the main diagonal are
    retained. A positive value includes just as many diagonals above the main diagonal, and similarly a negative
    value excludes just as many diagonals below the main diagonal.

    Parameters
    ----------
    m : ht.tensor
        Input tensor for which to compute the lower triangle.
    k : int, optional
        Diagonal above which to zero elements. k=0 (default) is the main diagonal, k<0 is below and k>0 is above.

    Returns
    -------
    lower_triangle : ht.tensor
        Lower triangle of the input tensor.
    """
    return __tri_op(m, k, torch.tril)


def triu(m, k=0):
    """
    Returns the upper triangular part of the tensor, the other elements of the result tensor are set to 0.

    The upper triangular part of the tensor is defined as the elements on and below the diagonal.

    The argument k controls which diagonal to consider. If k=0, all elements on and below the main diagonal are
    retained. A positive value includes just as many diagonals above the main diagonal, and similarly a negative
    value excludes just as many diagonals below the main diagonal.

    Parameters
    ----------
    m : ht.tensor
        Input tensor for which to compute the upper triangle.
    k : int, optional
        Diagonal above which to zero elements. k=0 (default) is the main diagonal, k<0 is below and k>0 is above.

    Returns
    -------
    upper_triangle : ht.tensor
        Upper triangle of the input tensor.
    """
    return __tri_op(m, k, torch.triu)


def __local_operation(operation, x, out):
    """
    Generic wrapper for local operations, which do not require communication. Accepts the actual operation function as
    argument and takes only care of buffer allocation/writing.

    Parameters
    ----------
    operation : function
        A function implementing the element-wise local operation, e.g. torch.sqrt
    x : ht.tensor
        The value for which to compute 'operation'.
    out : ht.tensor or None
        A location in which to store the results. If provided, it must have a broadcastable shape. If not provided or
        set to None, a fresh tensor is allocated.

    Returns
    -------
    result : ht.tensor
        A tensor of the same shape as x, containing the result of 'operation' for each element in x. If out was
        provided, result is a reference to it.

    Raises
    -------
    TypeError
        If the input is not a tensor or the output is not a tensor or None.
    """
    # perform sanitation
    if not isinstance(x, tensor.tensor):
        raise TypeError('expected x to be a ht.tensor, but was {}'.format(type(x)))
    if out is not None and not isinstance(out, tensor.tensor):
        raise TypeError('expected out to be None or an ht.tensor, but was {}'.format(type(out)))

    # infer the output type of the tensor
    # we need floating point numbers here, due to PyTorch only providing sqrt() implementation for float32/64
    promoted_type = types.promote_types(x.dtype, types.float32)
    torch_type = promoted_type.torch_type()

    # no defined output tensor, return a freshly created one
    if out is None:
        result = operation(x._tensor__array.type(torch_type))
        return tensor.tensor(result, x.gshape, promoted_type, x.split, x.device, x.comm)

    # output buffer writing requires a bit more work
    # we need to determine whether the operands are broadcastable and the multiple of the broadcasting
    # reason: manually repetition for each dimension as PyTorch does not conform to numpy's broadcast semantic
    # PyTorch always recreates the input shape and ignores broadcasting/too large buffers
    broadcast_shape = stride_tricks.broadcast_shape(x.lshape, out.lshape)
    padded_shape = (1,) * (len(broadcast_shape) - len(x.lshape)) + x.lshape
    multiples = [int(a / b) for a, b in zip(broadcast_shape, padded_shape)]
    needs_repetition = any(multiple > 1 for multiple in multiples)

    # do an inplace operation into a provided buffer
    casted = x._tensor__array.type(torch_type)
    operation(casted.repeat(multiples) if needs_repetition else casted, out=out._tensor__array)

    return out


def __reduce_op(x, partial_op, reduction_op, axis, out):
    # TODO: document me Issue #102
    # perform sanitation
    if not isinstance(x, tensor.tensor):
        raise TypeError(
            'expected x to be a ht.tensor, but was {}'.format(type(x)))
    if out is not None and not isinstance(out, tensor.tensor):
        raise TypeError(
            'expected out to be None or an ht.tensor, but was {}'.format(type(out)))

    # no further checking needed, sanitize axis will raise the proper exceptions
    axis = stride_tricks.sanitize_axis(x.shape, axis)
    split = x.split

    if axis is None:
        partial = partial_op(x._tensor__array).reshape(-1)
        output_shape = (1,)
    else:
        partial = partial_op(x._tensor__array, dim=axis, keepdim=True)
        output_shape = x.gshape[:axis] + (1,) + x.gshape[axis + 1:]

    # Check shape of output buffer, if any
    if out is not None and out.shape != output_shape:
        raise ValueError('Expecting output buffer of shape {}, got {}'.format(output_shape, out.shape))

    # perform a reduction operation in case the tensor is distributed across the reduction axis
    if x.split is not None and (axis is None or axis == x.split):
        split = None
        if x.comm.is_distributed():
            x.comm.Allreduce(MPI.IN_PLACE, partial, reduction_op)

    # if reduction_op is a Boolean operation, then resulting tensor is bool
    boolean_ops = [MPI.LAND, MPI.LOR, MPI.BAND, MPI.BOR]
    tensor_type = bool if reduction_op in boolean_ops else partial[0].dtype

    if out is not None:
        out._tensor__array = partial
        out._tensor__dtype = types.canonical_heat_type(tensor_type)
        out._tensor__split = split
        out._tensor__device = x.device
        out._tensor__comm = x.comm

        return out

    return tensor.tensor(
        partial,
        output_shape,
        types.canonical_heat_type(tensor_type),
        split=split,
        device=x.device,
        comm=x.comm
    )


def __binary_op(operation, t1, t2):
    """
    Generic wrapper for element-wise binary operations of two operands (either can be tensor or scalar).
    Takes the operation function and the two operands involved in the operation as arguments.

    Parameters
    ----------
    operation : function
        The operation to be performed. Function that performs operation elements-wise on the involved tensors,
        e.g. add values from other to self

    t1: tensor or scalar
        The first operand involved in the operation,

    t2: tensor or scalar
        The second operand involved in the operation,

    Returns
    -------
    result: ht.tensor
        A tensor containing the results of element-wise operation.
    """
    if np.isscalar(t1):
        try:
            t1 = tensor.array([t1])
        except (ValueError, TypeError,):
            raise TypeError('Data type not supported, input was {}'.format(type(t1)))

        if np.isscalar(t2):
            try:
                t2 = tensor.array([t2])
            except (ValueError, TypeError,):
                raise TypeError('Only numeric scalars are supported, but input was {}'.format(type(t2)))
            output_shape = (1,)
            output_split = None
            output_device = None
            output_comm = None
        elif isinstance(t2, tensor.tensor):
            output_shape = t2.shape
            output_split = t2.split
            output_device = t2.device
            output_comm = t2.comm
        else:
            raise TypeError('Only tensors and numeric scalars are supported, but input was {}'.format(type(t2)))

        if t1.dtype != t2.dtype:
            t1 = t1.astype(t2.dtype)

    elif isinstance(t1, tensor.tensor):
        if np.isscalar(t2):
            try:
                t2 = tensor.array([t2])
            except (ValueError, TypeError,):
                raise TypeError('Data type not supported, input was {}'.format(type(t2)))

        elif isinstance(t2, tensor.tensor):
            output_shape = stride_tricks.broadcast_shape(t1.shape, t2.shape)

            # TODO: implement complex NUMPY rules
            if t2.split is None or t2.split == t1.split:
                pass
            else:
                # It is NOT possible to perform binary operations on tensors with different splits, e.g. split=0
                # and split=1
                raise NotImplementedError('Not implemented for other splittings')
        else:
            raise TypeError('Only tensors and numeric scalars are supported, but input was {}'.format(type(t2)))

        if t2.dtype != t1.dtype:
            t2 = t2.astype(t1.dtype)

        output_shape = t1.shape
        output_split = t1.split
        output_device = t1.device
        output_comm = t1.comm
    else:
        raise NotImplementedError('Not implemented for non scalar')

    result = operation(t1._tensor__array, t2._tensor__array)

    return tensor.tensor(result, output_shape, t1.dtype, output_split, output_device, output_comm)<|MERGE_RESOLUTION|>--- conflicted
+++ resolved
@@ -10,6 +10,7 @@
 
 __all__ = [
     'MPI_ARGMIN',
+    'MPI_ARGMAX',
 
     'all',
     'allclose',
@@ -179,7 +180,7 @@
         Input array.
     axis : int, optional
         By default, the index is into the flattened tensor, otherwise along the specified axis.
-    # TODO out : ht.tensor, optional. Issue #100
+    # out : ht.tensor, optional.
         If provided, the result will be inserted into this tensor. It should be of the appropriate shape and dtype.
 
     Returns:
@@ -187,7 +188,7 @@
     index_tensor : ht.tensor of ints
         Array of indices into the array. It has the same shape as x.shape with the dimension along axis removed.
 
-    TODO Examples:
+    Examples:
     --------
     >>> import heat as ht
     >>> import torch
@@ -207,35 +208,39 @@
     [0]])
     """
     def local_argmax(*args, **kwargs):
-        maxima, indices = torch.max(*args, **kwargs)
-        if kwargs.get('dim', -1) == x.split:
-            offset, _, _ = x.comm.chunk(x.shape, x.split)
+        axis = kwargs.get('dim', -1)
+        shape = x.shape
+
+        # case where the argmin axis is set to None
+        # argmin will be the flattened index, computed standalone and the actual minimum value obtain separately
+        if len(args) <= 1 and axis < 0:
+            indices = torch.argmax(*args, **kwargs).reshape(1)
+            maxima = args[0].flatten()[indices]
+
+            # artificially flatten the input tensor shape to correct the offset computation
+            axis = x.split
+            shape = [np.prod(shape)]
+        # usual case where indices and maximum values are both returned. Axis is not equal to None
+        else:
+            maxima, indices = torch.max(*args, **kwargs)
+
+        # add offset of data chunks if reduction is computed across split axis
+        if axis == x.split:
+            offset, _, _ = x.comm.chunk(shape, x.split)
             indices += offset
 
         return torch.cat([maxima.double(), indices.double()])
 
-    if axis is None:
-        inp = tensor.tensor(
-            torch.reshape(x._tensor__array, (x._tensor__array.numel(),)),
-            (x._tensor__array.numel(),),
-            x.dtype,
-            split=0,
-            device=x.device,
-            comm=x.comm)
-        axis = 0
-    else:
-        inp = x
-
     # perform the global reduction
-    reduced_result = __reduce_op(inp, local_argmax, MPI_ARGMAX, axis, out)
+    reduced_result = __reduce_op(x, local_argmax, MPI_ARGMAX, axis, out)
 
     # correct the tensor
-    if out:
-        out._tensor__array = out._tensor__array.chunk(2)[-1].type(torch.int64)
-        out._tensor__dtype = types.int64
-        return out
     reduced_result._tensor__array = reduced_result._tensor__array.chunk(2)[-1].type(torch.int64)
     reduced_result._tensor__dtype = types.int64
+
+    # set out parameter correctly, i.e. set the storage correctly
+    if out is not None:
+        out._tensor__array.storage().copy_(reduced_result._tensor__array.storage())
 
     return reduced_result
 
@@ -275,11 +280,6 @@
             [2]])
     """
     def local_argmin(*args, **kwargs):
-<<<<<<< HEAD
-        minima, indices = torch.min(*args, **kwargs)
-        if kwargs.get('dim', -1) == x.split:
-            offset, _, _ = x.comm.chunk(x.shape, x.split)
-=======
         axis = kwargs.get('dim', -1)
         shape = x.shape
 
@@ -299,10 +299,9 @@
         # add offset of data chunks if reduction is computed across split axis
         if axis == x.split:
             offset, _, _ = x.comm.chunk(shape, x.split)
->>>>>>> 65e851be
             indices += offset
 
-        return torch.cat([minima.double(), indices.double()])
+        return torch.cat([minimums.double(), indices.double()])
 
     # perform the global reduction
     reduced_result = __reduce_op(x, local_argmin, MPI_ARGMIN, axis, out)
