import itertools
import torch
from typing import List, Dict, Any, TypeVar, Union

from ..communication import MPI
from .. import arithmetics
from .. import exponential
from .. import dndarray
from .. import factories
from .. import manipulations
from .. import types

__all__ = ["dot", "matmul", "norm", "projection", "transpose", "tril", "triu"]


def dot(a, b, out=None) -> Union[ht.DNDarray, float]:
    """
    Returns the dot product of two arrays.

    Specifically,
    1. If both a and b are 1-D arrays, it is inner product of vectors.
    2. If both a and b are 2-D arrays, it is matrix multiplication, but using matmul or `a @ b` is preferred.
    3. If either a or b is 0-D (scalar), it is equivalent to multiply and using `ht.multiply(a, b)` or `a * b` is preferred.

    Parameters
    ----------
    a : ht.DNDarray
    b : ht.DNDarray

    """
    if (
        isinstance(a, (float, int))
        or isinstance(b, (float, int))
        or a.numdims == 0
        or b.numdims == 0
    ):
        # 3. If either a or b is 0-D (scalar), it is equivalent to multiply and using numpy.multiply(a, b) or a * b is preferred.
        if out is not None:
            out = a * b
            return out
        return a * b
    elif a.numdims == 1 and b.numdims == 1:
        # 1. If both a and b are 1-D arrays, it is inner product of vectors.
        if a.split is None and b.split is None:
            sl = slice(None)
        else:  # at least one of them is split
            sl = a.comm.chunk(a.shape, a.split if a.split is not None else b.split)[2]
        ret = torch.dot(a[sl]._DNDarray__array, b[sl]._DNDarray__array)
        if a.is_distributed() or b.is_distributed():
            a.comm.Allreduce(MPI.IN_PLACE, ret, MPI.SUM)

        if out is not None:
            out = ret.item()
            return out
        return ret.item()
    elif a.numdims == 2 and b.numdims == 2:
        # 2. If both a and b are 2-D arrays, it is matrix multiplication, but using matmul or a @ b is preferred.
        ret = matmul(a, b)
        if out is not None:
            if out is not None:
                out._DNDarray__array = ret._DNDarray__array
                out._DNDarray__dtype = ret.dtype
                out._DNDarray__split = ret.split
                out._DNDarray__device = ret.device
                out._DNDarray__comm = ret.comm
            return out
        return ret
    else:
        raise NotImplementedError("ht.dot not implemented for N-D dot M-D arrays")


def matmul(a, b, allow_resplit=False) -> ht.DNDarray:
    """
    Matrix multiplication of two DNDarrays: a @ b = c or A @ B = c

    Returns a tensor with the result of a @ b. The split dimension of the returned array is
    typically the split dimension of a. However, if a.split = None then the the c.split will be
    set as the split dimension of b. If both are None then c.split is also None.

    Parameters
    ----------
    a : ht.DNDarray
        2 dimensional: L x P
    b : ht.DNDarray
        2 dimensional: P x Q
    allow_resplit : bool, optional
        Flag for if to resplit the DNDarray 'a' in the case that both 'a' and 'b' are not split.

        - Default: if both are not split then both will remain not split.
        - True: if both are not split then 'a' will be split in-place along axis 0, i.e. the split axis of 'a' will become 0 and the DNDarray will be distributed in the standard fashion.
        - The default case should be the most efficient case for large matrices.

    Notes
    -----
    - If a is a split vector then the returned vector will be of shape (1xQ) and will be split in the 1st dimension
    - If b is a vector and either a or b is split, then the returned vector will be of shape (Lx1) and will be split in the 0th dimension

    References
    ----------
    [1] R. Gu, et al., "Improving Execution Concurrency of Large-scale Matrix Multiplication on
    Distributed Data-parallel Platforms," IEEE Transactions on Parallel and Distributed Systems,
    vol 28, no. 9. 2017. \n
    [2] S. Ryu and D. Kim, "Parallel Huge Matrix Multiplication on a Cluster with GPGPU
    Accelerators," 2018 IEEE International Parallel and Distributed Processing Symposium
    Workshops (IPDPSW), Vancouver, BC, 2018, pp. 877-882.

    Example
    -------
    >>> a = ht.ones((n, m), split=1)
    >>> a[0] = ht.arange(1, m + 1)
    >>> a[:, -1] = ht.arange(1, n + 1)
    (0/1) tensor([[1., 2.],
                  [1., 1.],
                  [1., 1.],
                  [1., 1.],
                  [1., 1.]])
    (1/1) tensor([[3., 1.],
                  [1., 2.],
                  [1., 3.],
                  [1., 4.],
                  [1., 5.]])
    >>> b = ht.ones((j, k), split=0)
    >>> b[0] = ht.arange(1, k + 1)
    >>> b[:, 0] = ht.arange(1, j + 1)
    (0/1) tensor([[1., 2., 3., 4., 5., 6., 7.],
                  [2., 1., 1., 1., 1., 1., 1.]])
    (1/1) tensor([[3., 1., 1., 1., 1., 1., 1.],
                  [4., 1., 1., 1., 1., 1., 1.]])
    >>> linalg.matmul(a, b)
    (0/1) tensor([[18.,  8.,  9., 10.],
                  [14.,  6.,  7.,  8.],
                  [18.,  7.,  8.,  9.],
                  [22.,  8.,  9., 10.],
                  [26.,  9., 10., 11.]])
    (1/1) tensor([[11., 12., 13.],
                  [ 9., 10., 11.],
                  [10., 11., 12.],
                  [11., 12., 13.],
                  [12., 13., 14.]])
    """
    if a.gshape[-1] != b.gshape[0]:
        raise ValueError(
            "If the last dimension of a ({}) is not the same size as the second-to-last dimension of b. ({})".format(
                a.gshape[-1], b.gshape[-2]
            )
        )

    # determine if a larger type is needed for c
    c_type = types.promote_types(a.dtype, b.dtype)
    if a.dtype != c_type:
        a = c_type(a, device=a.device)
    if b.dtype != c_type:
        b = c_type(b, device=b.device)

    if a.split is None and b.split is None:  # matmul from torch
        if len(a.gshape) < 2 or len(b.gshape) < 2 or not allow_resplit:
            # if either of A or B is a vector
            return factories.array(
                torch.matmul(a._DNDarray__array, b._DNDarray__array), device=a.device
            )
        else:
            a.resplit_(0)
            slice_0 = a.comm.chunk(a.shape, a.split)[2][0]
            hold = a._DNDarray__array @ b._DNDarray__array

            c = factories.zeros((a.gshape[-2], b.gshape[1]), dtype=c_type, device=a.device)
            c._DNDarray__array[slice_0.start : slice_0.stop, :] += hold
            c.comm.Allreduce(MPI.IN_PLACE, c, MPI.SUM)
            return c

    # if they are vectors they need to be expanded to be the proper dimensions
    vector_flag = False  # flag to run squeeze at the end of the function
    if len(a.gshape) < 2 and len(b.gshape) < 2:
        # make both split 0, do a local mm then a sum
        a.resplit_(0)
        b.resplit_(0)
        res = a._DNDarray__array @ b._DNDarray__array
        a.comm.Allreduce(MPI.IN_PLACE, res, MPI.SUM)
        return factories.array(res, split=None, device=a.device)
    elif len(a.gshape) < 2:
        a = manipulations.expand_dims(a, axis=0)
        vector_flag = True
    elif len(b.gshape) < 2:
        b = manipulations.expand_dims(b, axis=1)
        vector_flag = True

    split_0_flag = False
    split_1_flag = False
    split_01_flag = False
    split_10_flag = False

    if (
        (a.split == 0 and b.split is None) or (a.split is None and b.split == 1)
    ) and not vector_flag:
        split = a.split if a.split is not None else b.split
        split = split if not vector_flag else 0
        c = factories.zeros((a.gshape[-2], b.gshape[1]), split=split, dtype=c_type, device=a.device)
        c._DNDarray__array += a._DNDarray__array @ b._DNDarray__array

        return c if not vector_flag else c.squeeze()

    elif a.split == 1 and b.split is None:
        c = torch.zeros(
            (a.gshape[-2], b.gshape[1]), dtype=c_type.torch_type(), device=a.device.torch_device
        )

        a_idx = a.comm.chunk(a.shape, a.split)[2]
        c += (
            a._DNDarray__array
            @ b._DNDarray__array[a_idx[1].start : a_idx[1].start + a.lshape[-1], :]
        )
        a.comm.Allreduce(MPI.IN_PLACE, c, MPI.SUM)
        c = c if not vector_flag else c.squeeze()
        c = factories.array(c, split=a.split if b.gshape[1] > 1 else 0, device=a.device)
        return c

    elif a.split is None and b.split == 0:
        c = torch.zeros(
            (a.gshape[-2], b.gshape[1]), dtype=c_type.torch_type(), device=a.device.torch_device
        )
        b_idx = b.comm.chunk(b.shape, b.split)[2]
        c += (
            a._DNDarray__array[:, b_idx[0].start : b_idx[0].start + b.lshape[0]]
            @ b._DNDarray__array
        )
        b.comm.Allreduce(MPI.IN_PLACE, c, MPI.SUM)
        c = c if not vector_flag else c.squeeze()
        c = factories.array(c, split=b.split if a.gshape[-2] > 1 else 0, device=a.device)
        return c

    elif (
        a.split == 0 and b.split is None
    ):  # this case and the one below will only be reaching if one of them is a vector
        c = torch.zeros(
            (a.gshape[-2], b.lshape[1]), dtype=c_type.torch_type(), device=a.device.torch_device
        )
        a_idx = a.comm.chunk(a.shape, a.split)[2]
        c[a_idx[0]] += a._DNDarray__array @ b._DNDarray__array
        a.comm.Allreduce(MPI.IN_PLACE, c, MPI.SUM)
        c = c if not vector_flag else c.squeeze()
        split = a.split if b.gshape[1] > 1 else 0
        split = split if not vector_flag else 0
        c = factories.array(c, split=split, device=a.device)
        return c

    elif a.split is None and b.split == 1:
        c = torch.zeros(
            (a.gshape[-2], b.lshape[1]), dtype=c_type.torch_type(), device=a.device.torch_device
        )
        c += a._DNDarray__array @ b._DNDarray__array
        c = c if not vector_flag else c.squeeze()
        split = b.split if a.gshape[1] > 1 else 0
        split = split if not vector_flag else 0
        c = factories.array(c, is_split=split, device=a.device)
        return c

    elif a.split == 0 and b.split == 0:
        split_0_flag = True
    elif a.split == 1 and b.split == 1:
        split_1_flag = True
    elif a.split == 0 and b.split == 1:
        split_01_flag = True
    elif a.split == 1 and b.split == 0:
        split_10_flag = True
    else:
        raise NotImplementedError("splits > 1 not implemented")

    # block sizes dont need to be the same. thy just need the same inner dimension (kB)
    kB = 0
    rem_a, rem_b = [0] * 2
    if a.split == len(a.gshape) - 1 and b.split == len(a.gshape) - 2:
        # if the split direction is the last dim in a and the first dim in b
        # the max inner dim (kB) is the min value from the result of the integer division
        # of the last dim of a/world size and the first dim of b/world size
        kB = min([a.gshape[-1] // a.comm.size, b.gshape[0] // b.comm.size])
    elif a.split == len(a.gshape) - 2 and b.split == len(a.gshape) - 1:
        kB = a.gshape[-1]
    elif a.split == len(a.gshape) - 1:
        kB = a.gshape[-1] // a.comm.size
    elif b.split == len(a.gshape) - 2:
        kB = b.gshape[0] // b.comm.size
        kB = kB if kB < a.gshape[-1] else a.gshape[-1]

    if a.lshape[-1] % kB != 0 or (kB == 1 and a.lshape[-1] != 1):
        rem_a = 1
    if b.lshape[0] % kB != 0 or (kB == 1 and b.lshape[-2] != 1):
        rem_b = 1

    # get the lshape map to determine what needs to be sent where as well as M and N
    # lshape map dims -> {node, a=0, b=1, lshape}
    lshape_map = torch.zeros(
        (a.comm.size, 2, len(a.gshape)), dtype=int, device=a.device.torch_device
    )
    lshape_map[a.comm.rank, 0, :] = torch.tensor(a.lshape, device=a.device.torch_device)
    lshape_map[b.comm.rank, 1, :] = torch.tensor(b.lshape, device=a.device.torch_device)
    a.comm.Allreduce(MPI.IN_PLACE, lshape_map, MPI.SUM)

    # find mB (first blocking dim for a) and nB (2nd blocking dim for b)
    mB = lshape_map[:, 0, -2].min().item()
    nB = lshape_map[:, 1, -1].min().item()

    # check for remaining dims in the outside dimensions
    rem_a_out, rem_b_out = 0, 0
    if a.lshape[-2] % mB != 0 or (kB == 1 and a.lshape[-2] != 1):
        rem_a_out = 1
    if b.lshape[-1] % nB != 0 or (kB == 1 and b.lshape[-1] != 1):
        rem_b_out = 1

    # get the flags from all processes
    # rem_map dims guide -> {process number, a/b (0/1), True/False (1/0)
    #   if there is a remainder in this dimension
    rem_map = torch.zeros((a.comm.size, 2, 2))
    rem_map[a.comm.rank, 0, :] = torch.tensor((rem_a_out, rem_a), device=a._DNDarray__array.device)
    rem_map[a.comm.rank, 1, :] = torch.tensor((rem_b, rem_b_out), device=a._DNDarray__array.device)
    rem_map_comm = a.comm.Iallreduce(MPI.IN_PLACE, rem_map, MPI.SUM)

    # index_map dims guide -> {process number, a=0/b=1, relevent 1st index, 2nd index}
    index_map = torch.zeros((a.comm.size, 2, 2, 2), dtype=int, device=b._DNDarray__array.device)
    a_idx = a.comm.chunk(a.shape, a.split)[2]
    index_map[a.comm.rank, 0, 0] = torch.tensor(
        (a_idx[0].start, a_idx[0].stop), device=b._DNDarray__array.device
    )
    index_map[a.comm.rank, 0, 1] = torch.tensor(
        (a_idx[1].start, a_idx[1].stop), device=b._DNDarray__array.device
    )
    b_idx = b.comm.chunk(b.shape, b.split)[2]
    index_map[b.comm.rank, 1, 0] = torch.tensor(
        (b_idx[0].start, b_idx[0].stop), device=b._DNDarray__array.device
    )
    index_map[b.comm.rank, 1, 1] = torch.tensor(
        (b_idx[1].start, b_idx[1].stop), device=b._DNDarray__array.device
    )
    index_map_comm = a.comm.Iallreduce(MPI.IN_PLACE, index_map, MPI.SUM)

    # for the communication scheme, the output array needs to be created
    c_shape = (a.gshape[-2], b.gshape[1])
    c = factories.zeros(c_shape, split=a.split, dtype=c_type, device=a.device)

    # get the index map for c
    c_index_map = factories.zeros((c.comm.size, 2, 2), device=a.device)
    c_idx = c.comm.chunk(c.shape, c.split)[2]
    c_index_map[c.comm.rank, 0, :] = (c_idx[0].start, c_idx[0].stop)
    c_index_map[c.comm.rank, 1, :] = (c_idx[1].start, c_idx[1].stop)
    c_wait = c.comm.Iallreduce(MPI.IN_PLACE, c_index_map, MPI.SUM)

    if a.split == 0:
        a_block_map = torch.zeros(
            (a.comm.size, a.shape[-2] // mB // a.comm.size, a.shape[-1] // kB, 2),
            dtype=torch.int,
            device=a.device.torch_device,
        )
    elif a.split == 1:
        a_block_map = torch.zeros(
            (a.comm.size, a.shape[-2] // mB, a.shape[-1] // kB // a.comm.size, 2),
            dtype=torch.int,
            device=a.device.torch_device,
        )
    # units-> [process, dim0 block number, dim1 block number, start coord] **indices are local

    # below is to handle the edge case where there is only one element in one dimension of a
    a_d0_1s_flag, a_d1_1s_flag = False, False
    if any(lshape_map[:, 0, :][:, 0] == 1):
        a_d0_1s_flag = True
    if any(lshape_map[:, 0, :][:, 1] == 1):
        a_d1_1s_flag = True

    index_map_comm.wait()
    for pr in range(a.comm.size):
        start0 = index_map[pr, 0, 0, 0].item()
        stop0 = index_map[pr, 0, 0, 1].item()
        start1 = index_map[pr, 0, 1, 0].item()
        stop1 = index_map[pr, 0, 1, 1].item()

        for dim0 in range(
            (stop0 - start0) // mB // a.comm.size if a_d0_1s_flag else (stop0 - start0) // mB
        ):
            # loop over the number of blocks in the 0th dimension
            for dim1 in range(
                (stop1 - start1) // kB // a.comm.size if a_d1_1s_flag else (stop1 - start1) // kB
            ):
                # loop over the number of blocks in the 1st dimension
                a_block_map[pr, dim0, dim1] = torch.tensor(
                    (dim0 * mB, dim1 * kB), dtype=torch.int, device=a._DNDarray__array.device
                )
    rem_map_comm.wait()
    if b.split == 0:
        # the blocks are shifted in the 2nd dimension of A for as many remainders
        # there are between the blocks in the first dim of B
        cnt = 0
        for r in rem_map[:, 1, 0]:
            if r.item():
                cnt += 1
                a_block_map[:, :, cnt:, 1] += 1

    if b.split == 0:
        b_block_map = torch.zeros(
            (b.comm.size, b.shape[-2] // kB // b.comm.size, b.shape[-1] // nB, 2),
            dtype=torch.int,
            device=b.device.torch_device,
        )
    elif b.split == 1:
        b_block_map = torch.zeros(
            (b.comm.size, b.shape[-2] // kB, b.shape[-1] // nB // b.comm.size, 2),
            dtype=torch.int,
            device=b.device.torch_device,
        )
    # units-> [process, dim0 block number, dim1 block number, start coord] **indices are local

    # below is to handle the edge case where there is only one element in one dimension of b
    b_d0_1s_flag, b_d1_1s_flag = False, False
    if any(lshape_map[:, 1, :][:, 0] == 1):
        b_d0_1s_flag = True
    if any(lshape_map[:, 1, :][:, 1] == 1):
        b_d1_1s_flag = True

    for pr in range(b.comm.size):
        start0 = index_map[pr, 1, 0, 0].item()
        stop0 = index_map[pr, 1, 0, 1].item()
        start1 = index_map[pr, 1, 1, 0].item()
        stop1 = index_map[pr, 1, 1, 1].item()

        # loop over the number of blocks in the 0th dimension
        for dim0 in range(
            (stop0 - start0) // kB // b.comm.size if b_d0_1s_flag else (stop0 - start0) // kB
        ):
            # loop over the number of blocks in the 1st dimension
            for dim1 in range(
                (stop1 - start1) // nB // b.comm.size if b_d1_1s_flag else (stop1 - start1) // nB
            ):
                b_block_map[pr, dim0, dim1] = torch.tensor(
                    (dim0 * kB, dim1 * nB), dtype=torch.int, device=b._DNDarray__array.device
                )

    if a.split == 1:
        cnt = 0
        # this loop will push the blocks in B to adjust for the remainders in A
        for r in rem_map[:, 0, 1]:
            if r.item():
                cnt += 1
                b_block_map[:, cnt:, :, 0] += 1

    # work loop: loop over all processes (also will incorporate the remainder calculations)
    c_wait.wait()

    if split_0_flag:
        # need to send b here and not a
        #   the rows on 'a' are complete, and the columns of 'b' are split
        # locations of the remainders in b
        b_rem_locs0 = (rem_map[:, 1, 0] == 1).nonzero()
        a_rem_locs0 = (rem_map[:, 0, 0] == 1).nonzero()
        # remainders for a in the
        a_node_rem_s0 = a._DNDarray__array[:mB, kB : (kB + 1) * b_rem_locs0.numel() : kB + 1]
        b_rem = torch.empty(
            b_rem_locs0.numel(),
            b.lshape[-1],
            dtype=a.dtype.torch_type(),
            device=b.device.torch_device,
        )

        # this if/elif/else loop is for the handling of
        if a.comm.rank in a_rem_locs0:
            # if A is split in dim0 and the rank has a remainder in this direction
            r = a._DNDarray__array[-1]
            r_loc = index_map[a.comm.rank, 0, 0, 1] - index_map[a.comm.rank, 0, 0, 0] - 1
        else:
            r = None
            r_loc = None

        req = {}
        b_lp_data = {}
        for pr in range(b.comm.size):
            # ibcast data on node first
            if b.comm.rank == pr:
                b_lp_data[pr] = b._DNDarray__array.clone()
            else:
                b_lp_data[pr] = torch.zeros(
                    (lshape_map[pr, 1, 0].item(), lshape_map[pr, 1, 1].item()),
                    dtype=b.dtype.torch_type(),
                    device=b.device.torch_device,
                )

            # sending a to all nodes for b to operate with
            req[pr] = b.comm.Ibcast(b_lp_data[pr], root=pr)

            # receive the data from the last loop and do the calculation with that
            if pr != 0:
                req[pr - 1].wait()
                # after receiving the last loop's bcast
                __mm_c_block_setter(
                    b_proc=pr - 1,
                    a_proc=a.comm.rank,
                    a_data=a._DNDarray__array,
                    b_data=b_lp_data[pr - 1],
                    b_block_map=b_block_map,
                    a_block_map=a_block_map,
                    b_split=b.split,
                    a_split=a.split,
                    mB=mB,
                    kB=kB,
                    nB=nB,
                    c=c._DNDarray__array,
                )

                # check if there is a remainder on b in the previous node
                # this loop is intended to get the remainders of b since it is the one being passed
                if pr - 1 in b_rem_locs0:
                    # takes care of the remainders in b as well as dim0 of a
                    b_rem[pr - 1] = b_lp_data[pr - 1][-1]

                # this loop is to take care of the remainders in dim0 of A
                if a_rem_locs0.nelement() != 0:
                    if r_loc is not None:
                        st = index_map[pr - 1, 1, 0, 0].item()
                        sp = index_map[pr - 1, 1, 0, 1].item()
                        c._DNDarray__array[r_loc.item(), :] += r[st:sp] @ b_lp_data[pr - 1]

                del b_lp_data[pr - 1]

            # need to wait if its the last loop, also need to collect the remainders
            if pr == b.comm.size - 1:
                req[pr].wait()
                __mm_c_block_setter(
                    b_proc=pr,
                    a_proc=a.comm.rank,
                    a_data=a._DNDarray__array,
                    b_data=b_lp_data[pr],
                    b_block_map=b_block_map,
                    a_block_map=a_block_map,
                    b_split=b.split,
                    a_split=a.split,
                    mB=mB,
                    kB=kB,
                    nB=nB,
                    c=c._DNDarray__array,
                )
                # check if there is a remainder on b on the last node (there shouldnt be)
                if pr in b_rem_locs0:
                    # this is to save the data from B required by the remainders from dim1 of A
                    b_rem[pr] = b_lp_data[pr][-1]

                # this loop is to take care of the remainders in the 0th dimension of A
                if a_rem_locs0.nelement() != 0:
                    if r_loc is not None:
                        st = index_map[pr, 1, 0, 0].item()
                        sp = index_map[pr, 1, 0, 1].item()

                        if split_01_flag:
                            st1 = index_map[pr, 1, 1, 0].item()
                            sp1 = index_map[pr, 1, 1, 1].item()
                            c._DNDarray__array[r_loc.item(), st1:sp1] += r[st:sp] @ b_lp_data[pr]
                        else:
                            c._DNDarray__array[r_loc.item(), :] += r[st:sp] @ b_lp_data[pr]

                # set the final blocks on the last loop, then adjust for the
                # the remainders which were collected in b_rem
                if b_rem_locs0.numel():
                    c._DNDarray__array[: a_node_rem_s0.shape[0]] += a_node_rem_s0 @ b_rem

                del b_lp_data[pr]

        if vector_flag:
            c_loc = c._DNDarray__array.squeeze()
            if c_loc.nelement() == 1:
                c = torch.tensor(c_loc, device=c._DNDarray__array.device)
            c = factories.array(c_loc, is_split=0, device=a.device)

        return c

    elif split_1_flag:
        # for this case, a is sent to b
        #   this is because 'b' has complete columns and the rows of 'a' are split
        # locations of the remainders in b
        b_rem_locs1 = (rem_map[:, 1, 1] == 1).nonzero()
        a_rem_locs1 = (rem_map[:, 0, 1] == 1).nonzero()
        b_node_rem_s1 = b._DNDarray__array[
            kB : (kB + 1) * a_rem_locs1.numel() : kB + 1, :nB
        ]  # remainders for a in the
        a_rem = torch.empty(
            a.lshape[-2],
            a_rem_locs1.numel(),
            dtype=b.dtype.torch_type(),
            device=a.device.torch_device,
        )

        # this if/elif/else loop is for the handling of
        if b.comm.rank in b_rem_locs1:
            # if b is split in dim1 and the rank has a remainder in this direction
            r = b._DNDarray__array[:, -1]
            r_loc = index_map[a.comm.rank, 1, 1, 1] - index_map[a.comm.rank, 1, 1, 0] - 1
        else:
            r = None
            r_loc = None

        req = {}
        a_lp_data = {}
        for pr in range(a.comm.size):
            # ibcast data on node first
            if a.comm.rank == pr:
                a_lp_data[pr] = a._DNDarray__array.clone()
            else:
                a_lp_data[pr] = torch.zeros(
                    (lshape_map[pr, 0, 0].item(), lshape_map[pr, 0, 1].item()),
                    dtype=a.dtype.torch_type(),
                    device=a.device.torch_device,
                )

            # sending a to all nodes for b to operate with
            req[pr] = a.comm.Ibcast(a_lp_data[pr], root=pr)

            # receive the data from the last loop and do the calculation with that
            if pr != 0:
                # after receiving the last loop's bcast
                req[pr - 1].wait()
                __mm_c_block_setter(
                    a_proc=pr - 1,
                    b_proc=b.comm.rank,
                    a_data=a_lp_data[pr - 1],
                    b_data=b._DNDarray__array,
                    b_block_map=b_block_map,
                    a_block_map=a_block_map,
                    b_split=b.split,
                    a_split=a.split,
                    mB=mB,
                    kB=kB,
                    nB=nB,
                    c=c._DNDarray__array,
                )

                # check if there is a remainder on b in the previous node
                # this loop is intended to get the remainders of b since it is the one being passed
                if pr - 1 in a_rem_locs1:
                    # takes care of the remainders in b as well as dim0 of a
                    a_rem[:, pr - 1] = a_lp_data[pr - 1][:, -1]

                # this loop is to take care of the remainders in dim1 of B
                if b_rem_locs1.nelement() != 0:
                    if r_loc is not None:
                        st = index_map[pr - 1, 0, 1, 0].item()
                        sp = index_map[pr - 1, 0, 1, 1].item()
                        c._DNDarray__array[:, r_loc.item()] += (
                            a_lp_data[pr - 1] @ r[st:sp, None]
                        ).flatten()

                del a_lp_data[pr - 1]

            # need to wait if its the last loop, also need to collect the remainders
            if pr == b.comm.size - 1:
                req[pr].wait()
                __mm_c_block_setter(
                    a_proc=pr,
                    b_proc=a.comm.rank,
                    a_data=a_lp_data[pr],
                    b_data=b._DNDarray__array,
                    b_block_map=b_block_map,
                    a_block_map=a_block_map,
                    b_split=b.split,
                    a_split=a.split,
                    mB=mB,
                    kB=kB,
                    nB=nB,
                    c=c._DNDarray__array,
                )
                # check if there is a remainder on b on the last node (there shouldnt be)
                if pr in a_rem_locs1:
                    # this is to save the data from B required by the remainders from dim1 of A
                    a_rem[:, pr] = a_lp_data[pr][:, -1]

                # this loop is to take care of the remainders in the 0th dimension of A
                if b_rem_locs1.nelement() != 0:
                    if r_loc is not None:
                        st = index_map[pr, 0, 1, 0].item()
                        sp = index_map[pr, 0, 1, 1].item()
                        c._DNDarray__array[:, r_loc.item()] += (
                            a_lp_data[pr] @ r[st:sp, None]
                        ).flatten()

                # set the final blocks on the last loop, then adjust for the the remainders which were collected in b_rem
                if a_rem_locs1.numel():
                    c._DNDarray__array[:, : b_node_rem_s1.shape[1]] += a_rem @ b_node_rem_s1

                del a_lp_data[pr]
        c = (
            c
            if not vector_flag
            else factories.array(c._DNDarray__array.squeeze(), is_split=0, device=a.device)
        )
        return c

    elif split_01_flag:
        # for this case there are no remainders which need to be taken care of
        req = {}
        b_lp_data = {}
        for pr in range(a.comm.size):
            # ibcast data on node first
            if b.comm.rank == pr:
                b_lp_data[pr] = b._DNDarray__array.clone()
            else:
                b_lp_data[pr] = torch.empty(
                    (lshape_map[pr, 1, 0].item(), lshape_map[pr, 1, 1].item()),
                    dtype=b.dtype.torch_type(),
                    device=b.device.torch_device,
                )

            # sending a to all nodes for b to operate with
            req[pr] = b.comm.Ibcast(b_lp_data[pr], root=pr)

            # receive the data from the last loop and do the calculation with that
            if pr != 0:
                req[pr - 1].wait()
                # after receiving the last loop's bcast
                st0 = index_map[pr - 1, 0, 0, 0].item()
                sp0 = index_map[pr - 1, 0, 0, 1].item() + 1
                st1 = index_map[pr - 1, 1, 1, 0].item()
                sp1 = index_map[pr - 1, 1, 1, 1].item()
                c._DNDarray__array[: sp0 - st0, st1:sp1] += a._DNDarray__array @ b_lp_data[pr - 1]

                del b_lp_data[pr - 1]

            if pr == b.comm.size - 1:
                req[pr].wait()
                st0 = index_map[pr, 0, 0, 0].item()
                sp0 = index_map[pr, 0, 0, 1].item() + 1
                st1 = index_map[pr, 1, 1, 0].item()
                sp1 = index_map[pr, 1, 1, 1].item()
                c._DNDarray__array[: sp0 - st0, st1:sp1] += a._DNDarray__array @ b_lp_data[pr]

                del b_lp_data[pr]

        c = (
            c
            if not vector_flag
            else factories.array(c._DNDarray__array.squeeze(), is_split=0, device=a.device)
        )
        return c

    elif split_10_flag:
        # todo: this may create the full matrix on evey process, issue #360
        # for this case, only a sum is needed at the end
        a_rem_locs1 = (rem_map[:, 0, 1] == 1).nonzero()
        # locations of the remainders in b
        b_rem_locs0 = (rem_map[:, 1, 0] == 1).nonzero()
        res = torch.zeros(
            (a.gshape[-2], b.gshape[1]), dtype=c_type.torch_type(), device=c.device.torch_device
        )
        for i in range(a.lshape[-1] // kB):
            res += (
                a._DNDarray__array[:mB, i * kB : i * kB + kB]
                @ b._DNDarray__array[i * kB : i * kB + kB, :nB]
            )
        if a.comm.rank in a_rem_locs1 and b.comm.rank in b_rem_locs0 and kB > 1:
            # these Nones are used to change the dims if the full process is not covered
            res += a._DNDarray__array[:, -1, None] @ b._DNDarray__array[None, -1, :]

        a.comm.Allreduce(MPI.IN_PLACE, res, MPI.SUM)
        split = a.split if b.gshape[1] > 1 else 0
        split = split if not vector_flag else 0
        res = res if not vector_flag else res.squeeze()
        c = factories.array(res, split=split, device=a.device)
        return c


<<<<<<< HEAD
def norm(a) -> float:
=======
@torch.jit.script
def __mm_c_block_setter(
    b_proc, a_proc, a_data, b_data, b_block_map, a_block_map, b_split, a_split, mB, kB, nB, c
):
    # type: (int, int, torch.Tensor, torch.Tensor, torch.Tensor, torch.Tensor, int, int, int, int, int, torch.Tensor) -> None
    shp_b = b_block_map.shape
    offset_a = b_proc * shp_b[1] if b_proc != 0 else 0
    shp_a = a_block_map.shape
    offset_b = a_proc * shp_a[2] if a_proc != 0 else 0
    # offsets are the number of blocks in the multiplication direction on previous nodes
    # print(a_block_map[a_proc].shape[0])
    for bl_1_a in (
        torch.arange(offset_a, offset_a + shp_b[1], dtype=torch.long, device=c.device)
        if b_split == 0
        else torch.arange(a_block_map[a_proc].shape[0], dtype=torch.long, device=c.device)
    ):
        # offset is the number of blocks on the previous node in the direction of multiplication
        for bl_0_a in torch.arange(
            a_block_map[a_proc].shape[0], dtype=torch.long, device=c.device
        ):  # dim0
            for bl_1_b in torch.arange(
                b_block_map[b_proc].shape[1], dtype=torch.long, device=c.device
            ):
                for bl_0_b in (
                    torch.arange(offset_b, offset_b + shp_a[1], dtype=torch.long, device=c.device)
                    if a_split == 1
                    else torch.arange(
                        b_block_map[b_proc].shape[0], dtype=torch.long, device=c.device
                    )
                ):
                    # this offset is the same as before but for b
                    a_start1 = int(a_block_map[a_proc, bl_0_a, bl_1_a, 1].item())
                    a_start0 = int(a_block_map[a_proc, bl_0_a, bl_1_a, 0].item())
                    a_block = a_data[a_start0 : a_start0 + mB, a_start1 : a_start1 + kB]

                    b_start0 = int(b_block_map[b_proc, bl_0_b, bl_1_b, 0].item())
                    b_start1 = int(b_block_map[b_proc, bl_0_b, bl_1_b, 1].item())
                    b_block = b_data[b_start0 : b_start0 + kB, b_start1 : b_start1 + nB]

                    c_start0 = a_start0
                    c_start1 = b_start1
                    c[c_start0 : c_start0 + mB, c_start1 : c_start1 + nB] += a_block @ b_block


def norm(a):
>>>>>>> 042d0a88
    """
    Returns the vector norm (Frobenius norm) of vector a

    Parameters
    ----------
    a : ht.DNDarray
        Input vector

    """
    if not isinstance(a, dndarray.DNDarray):
        raise TypeError("a must be of type ht.DNDarray, but was {}".format(type(a)))

    d = a ** 2

    for i in range(len(a.shape) - 1, -1, -1):
        d = arithmetics.sum(d, axis=i)

    return exponential.sqrt(d).item()


def projection(a, b) -> ht.DNDarray:
    """
    Projection of vector a onto vector b

    Parameters
    ----------
    a : ht.DNDarray (1D)
        The vector to be projected. Must be a 1D DNDarray
    b : ht.DNDarray (1D)
        The vector to project onto. Must be a 1D DNDarray
    """
    if not isinstance(a, dndarray.DNDarray) or not isinstance(b, dndarray.DNDarray):
        raise TypeError(
            "a, b must be of type ht.DNDarray, but were {}, {}".format(type(a), type(b))
        )

    if len(a.shape) != 1 or len(b.shape) != 1:
        raise RuntimeError(
            "a, b must be vectors of length 1, but were {}, {}".format(len(a.shape), len(b.shape))
        )

    return (dot(a, b) / dot(b, b)) * b


<<<<<<< HEAD
@torch.jit.script
def __mm_c_block_setter(
    b_proc, a_proc, a_data, b_data, b_block_map, a_block_map, b_split, a_split, mB, kB, nB, c
):
    # type: (int, int, torch.Tensor, torch.Tensor, torch.Tensor, torch.Tensor, int, int, int, int, int, torch.Tensor) -> None
    shp_b = b_block_map.shape
    offset_a = b_proc * shp_b[1] if b_proc != 0 else 0
    shp_a = a_block_map.shape
    offset_b = a_proc * shp_a[2] if a_proc != 0 else 0
    # offsets are the number of blocks in the multiplication direction on previous nodes
    # print(a_block_map[a_proc].shape[0])
    for bl_1_a in (
        torch.arange(offset_a, offset_a + shp_b[1], dtype=torch.long, device=c.device)
        if b_split == 0
        else torch.arange(a_block_map[a_proc].shape[0], dtype=torch.long, device=c.device)
    ):
        # offset is the number of blocks on the previous node in the direction of multiplication
        for bl_0_a in torch.arange(
            a_block_map[a_proc].shape[0], dtype=torch.long, device=c.device
        ):  # dim0
            for bl_1_b in torch.arange(
                b_block_map[b_proc].shape[1], dtype=torch.long, device=c.device
            ):
                for bl_0_b in (
                    torch.arange(offset_b, offset_b + shp_a[1], dtype=torch.long, device=c.device)
                    if a_split == 1
                    else torch.arange(
                        b_block_map[b_proc].shape[0], dtype=torch.long, device=c.device
                    )
                ):
                    # this offset is the same as before but for b
                    a_start1 = int(a_block_map[a_proc, bl_0_a, bl_1_a, 1].item())
                    a_start0 = int(a_block_map[a_proc, bl_0_a, bl_1_a, 0].item())
                    a_block = a_data[a_start0 : a_start0 + mB, a_start1 : a_start1 + kB]

                    b_start0 = int(b_block_map[b_proc, bl_0_b, bl_1_b, 0].item())
                    b_start1 = int(b_block_map[b_proc, bl_0_b, bl_1_b, 1].item())
                    b_block = b_data[b_start0 : b_start0 + kB, b_start1 : b_start1 + nB]

                    c_start0 = a_start0
                    c_start1 = b_start1
                    c[c_start0 : c_start0 + mB, c_start1 : c_start1 + nB] += a_block @ b_block


def transpose(a, axes=None) -> ht.DNDarray:
=======
def transpose(a, axes=None):
>>>>>>> 042d0a88
    """

    Permute the dimensions of an array.

    Parameters
    ----------
    a : ht.DNDarray
        Input array.
    axes : None or list of ints, optional
        By default, reverse the dimensions, otherwise permute the axes according to the values given.

    """
    # type check the input tensor
    if not isinstance(a, dndarray.DNDarray):
        raise TypeError("a must be of type ht.DNDarray, but was {}".format(type(a)))

    # set default value for axes permutations
    dimensions = len(a.shape)
    if axes is None:
        axes = tuple(reversed(range(dimensions)))
    # if given, sanitize the input
    else:
        try:
            # convert to a list to allow index access
            axes = list(axes)
        except TypeError:
            raise ValueError("axes must be an iterable containing ints")

        if len(axes) != dimensions:
            raise ValueError("axes do not match tensor shape")
        for index, axis in enumerate(axes):
            if not isinstance(axis, int):
                raise TypeError("axis must be an integer, but was {}".format(type(axis)))
            elif axis < 0:
                axes[index] = axis + dimensions

    # infer the new split axis, it is the position of the split axis within the new axes permutation
    try:
        transposed_split = axes.index(a.split) if a.split is not None else None
    except ValueError:
        raise ValueError("axes do not match tensor shape")

    # try to rearrange the tensor and return a new transposed variant
    try:
        transposed_data = a._DNDarray__array.permute(*axes)
        transposed_shape = tuple(a.shape[axis] for axis in axes)

        return dndarray.DNDarray(
            transposed_data, transposed_shape, a.dtype, transposed_split, a.device, a.comm
        )
    # if not possible re- raise any torch exception as ValueError
    except (RuntimeError, IndexError) as exception:
        raise ValueError(str(exception))


# statically allocated index slices for non-iterable dimensions in triangular operations
__index_base = (slice(None), slice(None))


def __tri_op(m, k, op) -> ht.DNDarray:
    """
    Generic implementation of triangle operations on a tensor. It takes care of input sanitation and non-standard
    broadcast behavior of the 2D triangle-operators.

    Parameters
    ----------
    m : ht.DNDarray
        Input tensor for which to compute the triangle operator.
    k : int, optional
        Diagonal above which to apply the triangle operator, k<0 is below and k>0 is above.
    op : callable
        Implementation of the triangle operator.

    Raises
    ------
    TypeError
        If the input is not a tensor or the diagonal offset cannot be converted to an integral value.
    """
    if not isinstance(m, dndarray.DNDarray):
        raise TypeError("Expected m to be a tensor but was {}".format(type(m)))

    try:
        k = int(k)
    except ValueError:
        raise TypeError("Expected k to be integral, but was {}".format(type(k)))

    # chunk the global shape of the tensor to obtain the offset compared to the other ranks
    offset, _, _ = m.comm.chunk(m.shape, m.split)
    dimensions = len(m.shape)

    # manually repeat the input for vectors
    if dimensions == 1:
        triangle = m._DNDarray__array.expand(m.shape[0], -1)
        if torch.numel(triangle > 0):
            triangle = op(triangle, k - offset)

        return dndarray.DNDarray(
            triangle,
            (m.shape[0], m.shape[0]),
            m.dtype,
            None if m.split is None else 1,
            m.device,
            m.comm,
        )

    original = m._DNDarray__array
    output = original.clone()

    # modify k to account for tensor splits
    if m.split is not None:
        if m.split + 1 == dimensions - 1:
            k += offset
        elif m.split == dimensions - 1:
            k -= offset

    # in case of two dimensions we can just forward the call to the callable
    if dimensions == 2:
        if torch.numel(original) > 0:
            op(original, k, out=output)
    # more than two dimensions: iterate over all but the last two to realize 2D broadcasting
    else:
        ranges = [range(elements) for elements in m.lshape[:-2]]
        for partial_index in itertools.product(*ranges):
            index = partial_index + __index_base
            op(original[index], k, out=output[index])

    return dndarray.DNDarray(output, m.shape, m.dtype, m.split, m.device, m.comm)


def tril(m, k=0) -> ht.DNDarray:
    """
    Returns the lower triangular part of the tensor.

    The lower triangular part of the tensor is defined as the elements on and below the diagonal, the other elements of the result tensor are set to 0.
    The argument k controls which diagonal to consider. If k=0, all elements on and below the main diagonal are
    retained. A positive value includes just as many diagonals above the main diagonal, and similarly a negative
    value excludes just as many diagonals below the main diagonal.

    Parameters
    ----------
    m : ht.DNDarray
        Input tensor for which to compute the lower triangle.
    k : int, optional
        Diagonal above which to zero elements. k=0 (default) is the main diagonal, k<0 is below and k>0 is above.

    """
    return __tri_op(m, k, torch.tril)


def triu(m, k=0) -> ht.DNDarray:
    """
    Returns the upper triangular part of the tensor.

    The upper triangular part of the tensor is defined as the elements on and below the diagonal, the other elements of the result tensor are set to 0.
    The argument k controls which diagonal to consider. If k=0, all elements on and below the main diagonal are
    retained. A positive value includes just as many diagonals above the main diagonal, and similarly a negative
    value excludes just as many diagonals below the main diagonal.

    Parameters
    ----------
    m : ht.DNDarray
        Input tensor for which to compute the upper triangle.
    k : int, optional
        Diagonal above which to zero elements. k=0 (default) is the main diagonal, k<0 is below and k>0 is above.

    """
    return __tri_op(m, k, torch.triu)<|MERGE_RESOLUTION|>--- conflicted
+++ resolved
@@ -5,7 +5,7 @@
 from ..communication import MPI
 from .. import arithmetics
 from .. import exponential
-from .. import dndarray
+from ..dndarray import DNDarray
 from .. import factories
 from .. import manipulations
 from .. import types
@@ -13,7 +13,7 @@
 __all__ = ["dot", "matmul", "norm", "projection", "transpose", "tril", "triu"]
 
 
-def dot(a, b, out=None) -> Union[ht.DNDarray, float]:
+def dot(a, b, out=None) -> Union[DNDarray, float]:
     """
     Returns the dot product of two arrays.
 
@@ -24,8 +24,8 @@
 
     Parameters
     ----------
-    a : ht.DNDarray
-    b : ht.DNDarray
+    a : DNDarray
+    b : DNDarray
 
     """
     if (
@@ -69,7 +69,7 @@
         raise NotImplementedError("ht.dot not implemented for N-D dot M-D arrays")
 
 
-def matmul(a, b, allow_resplit=False) -> ht.DNDarray:
+def matmul(a, b, allow_resplit=False) -> DNDarray:
     """
     Matrix multiplication of two DNDarrays: a @ b = c or A @ B = c
 
@@ -79,9 +79,9 @@
 
     Parameters
     ----------
-    a : ht.DNDarray
+    a : DNDarray
         2 dimensional: L x P
-    b : ht.DNDarray
+    b : DNDarray
         2 dimensional: P x Q
     allow_resplit : bool, optional
         Flag for if to resplit the DNDarray 'a' in the case that both 'a' and 'b' are not split.
@@ -759,9 +759,51 @@
         return c
 
 
-<<<<<<< HEAD
 def norm(a) -> float:
-=======
+    """
+    Returns the vector norm (Frobenius norm) of vector a
+
+    Parameters
+    ----------
+    a : DNDarray
+        Input vector
+
+    """
+    if not isinstance(a, DNDarray):
+        raise TypeError("a must be of type ht.DNDarray, but was {}".format(type(a)))
+
+    d = a ** 2
+
+    for i in range(len(a.shape) - 1, -1, -1):
+        d = arithmetics.sum(d, axis=i)
+
+    return exponential.sqrt(d).item()
+
+
+def projection(a, b) -> DNDarray:
+    """
+    Projection of vector a onto vector b
+
+    Parameters
+    ----------
+    a : DNDarray (1D)
+        The vector to be projected. Must be a 1D DNDarray
+    b : DNDarray (1D)
+        The vector to project onto. Must be a 1D DNDarray
+    """
+    if not isinstance(a, DNDarray) or not isinstance(b, DNDarray):
+        raise TypeError(
+            "a, b must be of type ht.DNDarray, but were {}, {}".format(type(a), type(b))
+        )
+
+    if len(a.shape) != 1 or len(b.shape) != 1:
+        raise RuntimeError(
+            "a, b must be vectors of length 1, but were {}, {}".format(len(a.shape), len(b.shape))
+        )
+
+    return (dot(a, b) / dot(b, b)) * b
+
+
 @torch.jit.script
 def __mm_c_block_setter(
     b_proc, a_proc, a_data, b_data, b_block_map, a_block_map, b_split, a_split, mB, kB, nB, c
@@ -806,115 +848,21 @@
                     c[c_start0 : c_start0 + mB, c_start1 : c_start1 + nB] += a_block @ b_block
 
 
-def norm(a):
->>>>>>> 042d0a88
-    """
-    Returns the vector norm (Frobenius norm) of vector a
+def transpose(a, axes=None) -> DNDarray:
+    """
+
+    Permute the dimensions of an array.
 
     Parameters
     ----------
-    a : ht.DNDarray
-        Input vector
-
-    """
-    if not isinstance(a, dndarray.DNDarray):
-        raise TypeError("a must be of type ht.DNDarray, but was {}".format(type(a)))
-
-    d = a ** 2
-
-    for i in range(len(a.shape) - 1, -1, -1):
-        d = arithmetics.sum(d, axis=i)
-
-    return exponential.sqrt(d).item()
-
-
-def projection(a, b) -> ht.DNDarray:
-    """
-    Projection of vector a onto vector b
-
-    Parameters
-    ----------
-    a : ht.DNDarray (1D)
-        The vector to be projected. Must be a 1D DNDarray
-    b : ht.DNDarray (1D)
-        The vector to project onto. Must be a 1D DNDarray
-    """
-    if not isinstance(a, dndarray.DNDarray) or not isinstance(b, dndarray.DNDarray):
-        raise TypeError(
-            "a, b must be of type ht.DNDarray, but were {}, {}".format(type(a), type(b))
-        )
-
-    if len(a.shape) != 1 or len(b.shape) != 1:
-        raise RuntimeError(
-            "a, b must be vectors of length 1, but were {}, {}".format(len(a.shape), len(b.shape))
-        )
-
-    return (dot(a, b) / dot(b, b)) * b
-
-
-<<<<<<< HEAD
-@torch.jit.script
-def __mm_c_block_setter(
-    b_proc, a_proc, a_data, b_data, b_block_map, a_block_map, b_split, a_split, mB, kB, nB, c
-):
-    # type: (int, int, torch.Tensor, torch.Tensor, torch.Tensor, torch.Tensor, int, int, int, int, int, torch.Tensor) -> None
-    shp_b = b_block_map.shape
-    offset_a = b_proc * shp_b[1] if b_proc != 0 else 0
-    shp_a = a_block_map.shape
-    offset_b = a_proc * shp_a[2] if a_proc != 0 else 0
-    # offsets are the number of blocks in the multiplication direction on previous nodes
-    # print(a_block_map[a_proc].shape[0])
-    for bl_1_a in (
-        torch.arange(offset_a, offset_a + shp_b[1], dtype=torch.long, device=c.device)
-        if b_split == 0
-        else torch.arange(a_block_map[a_proc].shape[0], dtype=torch.long, device=c.device)
-    ):
-        # offset is the number of blocks on the previous node in the direction of multiplication
-        for bl_0_a in torch.arange(
-            a_block_map[a_proc].shape[0], dtype=torch.long, device=c.device
-        ):  # dim0
-            for bl_1_b in torch.arange(
-                b_block_map[b_proc].shape[1], dtype=torch.long, device=c.device
-            ):
-                for bl_0_b in (
-                    torch.arange(offset_b, offset_b + shp_a[1], dtype=torch.long, device=c.device)
-                    if a_split == 1
-                    else torch.arange(
-                        b_block_map[b_proc].shape[0], dtype=torch.long, device=c.device
-                    )
-                ):
-                    # this offset is the same as before but for b
-                    a_start1 = int(a_block_map[a_proc, bl_0_a, bl_1_a, 1].item())
-                    a_start0 = int(a_block_map[a_proc, bl_0_a, bl_1_a, 0].item())
-                    a_block = a_data[a_start0 : a_start0 + mB, a_start1 : a_start1 + kB]
-
-                    b_start0 = int(b_block_map[b_proc, bl_0_b, bl_1_b, 0].item())
-                    b_start1 = int(b_block_map[b_proc, bl_0_b, bl_1_b, 1].item())
-                    b_block = b_data[b_start0 : b_start0 + kB, b_start1 : b_start1 + nB]
-
-                    c_start0 = a_start0
-                    c_start1 = b_start1
-                    c[c_start0 : c_start0 + mB, c_start1 : c_start1 + nB] += a_block @ b_block
-
-
-def transpose(a, axes=None) -> ht.DNDarray:
-=======
-def transpose(a, axes=None):
->>>>>>> 042d0a88
-    """
-
-    Permute the dimensions of an array.
-
-    Parameters
-    ----------
-    a : ht.DNDarray
+    a : DNDarray
         Input array.
     axes : None or list of ints, optional
         By default, reverse the dimensions, otherwise permute the axes according to the values given.
 
     """
     # type check the input tensor
-    if not isinstance(a, dndarray.DNDarray):
+    if not isinstance(a, DNDarray):
         raise TypeError("a must be of type ht.DNDarray, but was {}".format(type(a)))
 
     # set default value for axes permutations
@@ -948,7 +896,7 @@
         transposed_data = a._DNDarray__array.permute(*axes)
         transposed_shape = tuple(a.shape[axis] for axis in axes)
 
-        return dndarray.DNDarray(
+        return DNDarray(
             transposed_data, transposed_shape, a.dtype, transposed_split, a.device, a.comm
         )
     # if not possible re- raise any torch exception as ValueError
@@ -960,14 +908,14 @@
 __index_base = (slice(None), slice(None))
 
 
-def __tri_op(m, k, op) -> ht.DNDarray:
+def __tri_op(m, k, op) -> DNDarray:
     """
     Generic implementation of triangle operations on a tensor. It takes care of input sanitation and non-standard
     broadcast behavior of the 2D triangle-operators.
 
     Parameters
     ----------
-    m : ht.DNDarray
+    m : DNDarray
         Input tensor for which to compute the triangle operator.
     k : int, optional
         Diagonal above which to apply the triangle operator, k<0 is below and k>0 is above.
@@ -979,7 +927,7 @@
     TypeError
         If the input is not a tensor or the diagonal offset cannot be converted to an integral value.
     """
-    if not isinstance(m, dndarray.DNDarray):
+    if not isinstance(m, DNDarray):
         raise TypeError("Expected m to be a tensor but was {}".format(type(m)))
 
     try:
@@ -997,7 +945,7 @@
         if torch.numel(triangle > 0):
             triangle = op(triangle, k - offset)
 
-        return dndarray.DNDarray(
+        return DNDarray(
             triangle,
             (m.shape[0], m.shape[0]),
             m.dtype,
@@ -1027,10 +975,10 @@
             index = partial_index + __index_base
             op(original[index], k, out=output[index])
 
-    return dndarray.DNDarray(output, m.shape, m.dtype, m.split, m.device, m.comm)
-
-
-def tril(m, k=0) -> ht.DNDarray:
+    return DNDarray(output, m.shape, m.dtype, m.split, m.device, m.comm)
+
+
+def tril(m, k=0) -> DNDarray:
     """
     Returns the lower triangular part of the tensor.
 
@@ -1041,7 +989,7 @@
 
     Parameters
     ----------
-    m : ht.DNDarray
+    m : DNDarray
         Input tensor for which to compute the lower triangle.
     k : int, optional
         Diagonal above which to zero elements. k=0 (default) is the main diagonal, k<0 is below and k>0 is above.
@@ -1050,7 +998,7 @@
     return __tri_op(m, k, torch.tril)
 
 
-def triu(m, k=0) -> ht.DNDarray:
+def triu(m, k=0) -> DNDarray:
     """
     Returns the upper triangular part of the tensor.
 
@@ -1061,7 +1009,7 @@
 
     Parameters
     ----------
-    m : ht.DNDarray
+    m : DNDarray
         Input tensor for which to compute the upper triangle.
     k : int, optional
         Diagonal above which to zero elements. k=0 (default) is the main diagonal, k<0 is below and k>0 is above.
