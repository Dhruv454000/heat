--- conflicted
+++ resolved
@@ -1673,7 +1673,6 @@
         if result.comm.rank == result.shape[0] - 1:
             self.assertTrue(result.larray[0, -1] == 1)
 
-<<<<<<< HEAD
     def test_vdot(self):
         a = ht.array([[1 + 1j, 2 + 2j], [3 + 3j, 4 + 4j]], split=0)
         b = ht.array([[1 + 2j, 3 + 4j], [5 + 6j, 7 + 8j]], split=0)
@@ -1688,7 +1687,7 @@
 
         with self.assertRaises(ValueError):
             ht.vdot(ht.array([1, 2, 3]), ht.array([[1, 2], [3, 4]]))
-=======
+
     def test_vecdot(self):
         a = ht.array([1, 1, 1])
         b = ht.array([1, 2, 3])
@@ -1705,5 +1704,4 @@
         c = ht.linalg.vecdot(a, b, axis=0, keepdim=True)
         self.assertEqual(c.dtype, ht.float32)
         self.assertEqual(c.device, a.device)
-        self.assertTrue(ht.equal(c, ht.array([[8, 8, 8, 8]])))
->>>>>>> 50a743ab
+        self.assertTrue(ht.equal(c, ht.array([[8, 8, 8, 8]])))