import heat as ht
import numpy as np
import os
import torch
import unittest
import warnings

from ...tests.test_suites.basic_test import TestCase

if os.environ.get("EXTENDED_TESTS"):
    extended_tests = True
    warnings.warn("Extended Tests will take roughly 100x longer than the standard tests")
else:
    extended_tests = False

sz = ht.MPI_WORLD.size


class TestQR(TestCase):
    @unittest.skipIf(not extended_tests, "extended tests")
    def test_qr_sp0_ext(self):
<<<<<<< HEAD
        st_whole = torch.randn(sz * 8, sz * 8, device=device)
=======
        st_whole = torch.randn(70, 70, device=self.device.torch_device)
>>>>>>> d9391fd6
        sp = 0
        for m in range(sz * 6, st_whole.shape[0] + 1, 1):
            for n in range(sz * 6, st_whole.shape[1] + 1, 1):
                for t in range(1, 3):
                    st = st_whole[:m, :n].clone()
                    a_comp = ht.array(st, split=0)
                    a = ht.array(st, split=sp)
                    qr = a.qr(tiles_per_proc=t)
                    self.assertTrue(ht.allclose(a_comp, qr.Q @ qr.R, rtol=1e-5, atol=1e-5))
                    self.assertTrue(ht.allclose(qr.Q.T @ qr.Q, ht.eye(m), rtol=1e-5, atol=1e-5))
                    self.assertTrue(ht.allclose(ht.eye(m), qr.Q @ qr.Q.T, rtol=1e-5, atol=1e-5))

    @unittest.skipIf(not extended_tests, "extended tests")
    def test_qr_sp1_ext(self):
<<<<<<< HEAD
        st_whole = torch.randn(sz * 8, sz * 8, device=device)
=======
        st_whole = torch.randn(70, 70, device=self.device.torch_device)
>>>>>>> d9391fd6
        sp = 1
        for m in range(sz * 6, st_whole.shape[0] + 1, 1):
            for n in range(sz * 6, st_whole.shape[1] + 1, 1):
                for t in range(1, 3):
                    st = st_whole[:m, :n].clone()
                    a_comp = ht.array(st, split=0)
                    a = ht.array(st, split=sp)
                    qr = a.qr(tiles_per_proc=t)
                    self.assertTrue(ht.allclose(a_comp, qr.Q @ qr.R, rtol=1e-5, atol=1e-5))
                    self.assertTrue(ht.allclose(qr.Q.T @ qr.Q, ht.eye(m), rtol=1e-5, atol=1e-5))
                    self.assertTrue(ht.allclose(ht.eye(m), qr.Q @ qr.Q.T, rtol=1e-5, atol=1e-5))

<<<<<<< HEAD
    def test_qr(self, sz=sz):
        m, n = 5 * sz, 10 * sz
        st = torch.randn(m, n, device=device, dtype=torch.float)
        a_comp = ht.array(st, split=0, device=ht_device)
=======
    def test_qr(self):
        m, n = 20, 40
        st = torch.randn(m, n, device=self.device.torch_device, dtype=torch.float)
        a_comp = ht.array(st, split=0)
>>>>>>> d9391fd6
        for t in range(1, 3):
            for sp in range(2):
                a = ht.array(st, split=sp, dtype=torch.float)
                qr = a.qr(tiles_per_proc=t)
                self.assertTrue(ht.allclose((a_comp - (qr.Q @ qr.R)), 0, rtol=1e-5, atol=1e-5))
<<<<<<< HEAD
                self.assertTrue(
                    ht.allclose(qr.Q.T @ qr.Q, ht.eye(m, device=ht_device), rtol=1e-5, atol=1e-5)
                )
                self.assertTrue(
                    ht.allclose(ht.eye(m, device=ht_device), qr.Q @ qr.Q.T, rtol=1e-5, atol=1e-5)
                )
        m, n = 10 * sz, 10 * sz
        st1 = torch.randn(m, n, device=device)
        a_comp1 = ht.array(st1, split=0, device=ht_device)
=======
                self.assertTrue(ht.allclose(qr.Q.T @ qr.Q, ht.eye(m), rtol=1e-5, atol=1e-5))
                self.assertTrue(ht.allclose(ht.eye(m), qr.Q @ qr.Q.T, rtol=1e-5, atol=1e-5))
        m, n = 40, 40
        st1 = torch.randn(m, n, device=self.device.torch_device)
        a_comp1 = ht.array(st1, split=0)
>>>>>>> d9391fd6
        for t in range(1, 3):
            for sp in range(2):
                a1 = ht.array(st1, split=sp)
                qr1 = a1.qr(tiles_per_proc=t)
                self.assertTrue(ht.allclose((a_comp1 - (qr1.Q @ qr1.R)), 0, rtol=1e-5, atol=1e-5))
<<<<<<< HEAD
                self.assertTrue(
                    ht.allclose(qr1.Q.T @ qr1.Q, ht.eye(m, device=ht_device), rtol=1e-5, atol=1e-5)
                )
                self.assertTrue(
                    ht.allclose(ht.eye(m, device=ht_device), qr1.Q @ qr1.Q.T, rtol=1e-5, atol=1e-5)
                )
        m, n = sz * 10, sz * 6
        st2 = torch.randn(m, n, dtype=torch.double, device=device)
        a_comp2 = ht.array(st2, split=0, dtype=ht.double, device=ht_device)
=======
                self.assertTrue(ht.allclose(qr1.Q.T @ qr1.Q, ht.eye(m), rtol=1e-5, atol=1e-5))
                self.assertTrue(ht.allclose(ht.eye(m), qr1.Q @ qr1.Q.T, rtol=1e-5, atol=1e-5))
        m, n = 40, 20
        st2 = torch.randn(m, n, dtype=torch.double, device=self.device.torch_device)
        a_comp2 = ht.array(st2, split=0, dtype=ht.double)
>>>>>>> d9391fd6
        for t in range(1, 3):
            for sp in range(2):
                a2 = ht.array(st2, split=sp)
                qr2 = a2.qr(tiles_per_proc=t)
                self.assertTrue(ht.allclose(a_comp2, qr2.Q @ qr2.R, rtol=1e-5, atol=1e-5))
                self.assertTrue(
                    ht.allclose(qr2.Q.T @ qr2.Q, ht.eye(m, dtype=ht.double), rtol=1e-5, atol=1e-5)
                )
                self.assertTrue(
                    ht.allclose(ht.eye(m, dtype=ht.double), qr2.Q @ qr2.Q.T, rtol=1e-5, atol=1e-5)
                )
                # test if calc R alone works
                qr = ht.qr(a2, calc_q=False, overwrite_a=True)
                self.assertTrue(qr.Q is None)

<<<<<<< HEAD
        m, n = 10 * sz, 5 * sz
        st = torch.randn(m, n, device=device)
        a_comp = ht.array(st, split=None, device=ht_device)
        a = ht.array(st, split=None, device=ht_device)
=======
        m, n = 40, 20
        st = torch.randn(m, n, device=self.device.torch_device)
        a_comp = ht.array(st, split=None)
        a = ht.array(st, split=None)
>>>>>>> d9391fd6
        qr = a.qr()
        self.assertTrue(ht.allclose(a_comp, qr.Q @ qr.R, rtol=1e-5, atol=1e-5))
        self.assertTrue(ht.allclose(qr.Q.T @ qr.Q, ht.eye(m), rtol=1e-5, atol=1e-5))
        self.assertTrue(ht.allclose(ht.eye(m), qr.Q @ qr.Q.T, rtol=1e-5, atol=1e-5))

        # raises
        with self.assertRaises(TypeError):
            ht.qr(np.zeros((10, 10)))
        with self.assertRaises(TypeError):
            ht.qr(a_comp, tiles_per_proc="ls")
        with self.assertRaises(TypeError):
            ht.qr(a_comp, tiles_per_proc=1, calc_q=30)
        with self.assertRaises(TypeError):
            ht.qr(a_comp, tiles_per_proc=1, overwrite_a=30)
        with self.assertRaises(ValueError):
            ht.qr(a_comp, tiles_per_proc=torch.tensor([1, 2, 3]))
        with self.assertRaises(ValueError):
            ht.qr(ht.zeros((3, 4, 5)))<|MERGE_RESOLUTION|>--- conflicted
+++ resolved
@@ -19,11 +19,7 @@
 class TestQR(TestCase):
     @unittest.skipIf(not extended_tests, "extended tests")
     def test_qr_sp0_ext(self):
-<<<<<<< HEAD
         st_whole = torch.randn(sz * 8, sz * 8, device=device)
-=======
-        st_whole = torch.randn(70, 70, device=self.device.torch_device)
->>>>>>> d9391fd6
         sp = 0
         for m in range(sz * 6, st_whole.shape[0] + 1, 1):
             for n in range(sz * 6, st_whole.shape[1] + 1, 1):
@@ -38,11 +34,7 @@
 
     @unittest.skipIf(not extended_tests, "extended tests")
     def test_qr_sp1_ext(self):
-<<<<<<< HEAD
         st_whole = torch.randn(sz * 8, sz * 8, device=device)
-=======
-        st_whole = torch.randn(70, 70, device=self.device.torch_device)
->>>>>>> d9391fd6
         sp = 1
         for m in range(sz * 6, st_whole.shape[0] + 1, 1):
             for n in range(sz * 6, st_whole.shape[1] + 1, 1):
@@ -55,23 +47,15 @@
                     self.assertTrue(ht.allclose(qr.Q.T @ qr.Q, ht.eye(m), rtol=1e-5, atol=1e-5))
                     self.assertTrue(ht.allclose(ht.eye(m), qr.Q @ qr.Q.T, rtol=1e-5, atol=1e-5))
 
-<<<<<<< HEAD
     def test_qr(self, sz=sz):
         m, n = 5 * sz, 10 * sz
         st = torch.randn(m, n, device=device, dtype=torch.float)
         a_comp = ht.array(st, split=0, device=ht_device)
-=======
-    def test_qr(self):
-        m, n = 20, 40
-        st = torch.randn(m, n, device=self.device.torch_device, dtype=torch.float)
-        a_comp = ht.array(st, split=0)
->>>>>>> d9391fd6
         for t in range(1, 3):
             for sp in range(2):
                 a = ht.array(st, split=sp, dtype=torch.float)
                 qr = a.qr(tiles_per_proc=t)
                 self.assertTrue(ht.allclose((a_comp - (qr.Q @ qr.R)), 0, rtol=1e-5, atol=1e-5))
-<<<<<<< HEAD
                 self.assertTrue(
                     ht.allclose(qr.Q.T @ qr.Q, ht.eye(m, device=ht_device), rtol=1e-5, atol=1e-5)
                 )
@@ -81,19 +65,11 @@
         m, n = 10 * sz, 10 * sz
         st1 = torch.randn(m, n, device=device)
         a_comp1 = ht.array(st1, split=0, device=ht_device)
-=======
-                self.assertTrue(ht.allclose(qr.Q.T @ qr.Q, ht.eye(m), rtol=1e-5, atol=1e-5))
-                self.assertTrue(ht.allclose(ht.eye(m), qr.Q @ qr.Q.T, rtol=1e-5, atol=1e-5))
-        m, n = 40, 40
-        st1 = torch.randn(m, n, device=self.device.torch_device)
-        a_comp1 = ht.array(st1, split=0)
->>>>>>> d9391fd6
         for t in range(1, 3):
             for sp in range(2):
                 a1 = ht.array(st1, split=sp)
                 qr1 = a1.qr(tiles_per_proc=t)
                 self.assertTrue(ht.allclose((a_comp1 - (qr1.Q @ qr1.R)), 0, rtol=1e-5, atol=1e-5))
-<<<<<<< HEAD
                 self.assertTrue(
                     ht.allclose(qr1.Q.T @ qr1.Q, ht.eye(m, device=ht_device), rtol=1e-5, atol=1e-5)
                 )
@@ -103,13 +79,6 @@
         m, n = sz * 10, sz * 6
         st2 = torch.randn(m, n, dtype=torch.double, device=device)
         a_comp2 = ht.array(st2, split=0, dtype=ht.double, device=ht_device)
-=======
-                self.assertTrue(ht.allclose(qr1.Q.T @ qr1.Q, ht.eye(m), rtol=1e-5, atol=1e-5))
-                self.assertTrue(ht.allclose(ht.eye(m), qr1.Q @ qr1.Q.T, rtol=1e-5, atol=1e-5))
-        m, n = 40, 20
-        st2 = torch.randn(m, n, dtype=torch.double, device=self.device.torch_device)
-        a_comp2 = ht.array(st2, split=0, dtype=ht.double)
->>>>>>> d9391fd6
         for t in range(1, 3):
             for sp in range(2):
                 a2 = ht.array(st2, split=sp)
@@ -125,17 +94,10 @@
                 qr = ht.qr(a2, calc_q=False, overwrite_a=True)
                 self.assertTrue(qr.Q is None)
 
-<<<<<<< HEAD
         m, n = 10 * sz, 5 * sz
         st = torch.randn(m, n, device=device)
         a_comp = ht.array(st, split=None, device=ht_device)
         a = ht.array(st, split=None, device=ht_device)
-=======
-        m, n = 40, 20
-        st = torch.randn(m, n, device=self.device.torch_device)
-        a_comp = ht.array(st, split=None)
-        a = ht.array(st, split=None)
->>>>>>> d9391fd6
         qr = a.qr()
         self.assertTrue(ht.allclose(a_comp, qr.Q @ qr.R, rtol=1e-5, atol=1e-5))
         self.assertTrue(ht.allclose(qr.Q.T @ qr.Q, ht.eye(m), rtol=1e-5, atol=1e-5))
