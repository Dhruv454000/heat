import builtins
import numpy as np
import torch
import warnings

from .communication import MPI, MPI_WORLD
from . import factories
from . import devices
from . import stride_tricks
from . import sanitation
from . import statistics
from . import dndarray
from . import types

__all__ = []
__BOOLEAN_OPS = [MPI.LAND, MPI.LOR, MPI.BAND, MPI.BOR]


def __binary_op(operation, t1, t2, out=None):
    """
    Generic wrapper for element-wise binary operations of two operands (either can be tensor or scalar).
    Takes the operation function and the two operands involved in the operation as arguments.

    Parameters
    ----------
    operation : function
        The operation to be performed. Function that performs operation elements-wise on the involved tensors,
        e.g. add values from other to self

    t1: dndarray or scalar
        The first operand involved in the operation,

    t2: dndarray or scalar
        The second operand involved in the operation,

    Returns
    -------
    result: ht.DNDarray
        A DNDarray containing the results of element-wise operation.
    """
    if np.isscalar(t1):
        try:
            t1 = factories.array(
                [t1], device=t2.device if isinstance(t2, dndarray.DNDarray) else None
            )
        except (ValueError, TypeError):
            raise TypeError("Data type not supported, input was {}".format(type(t1)))

        if np.isscalar(t2):
            try:
                t2 = factories.array([t2])
            except (ValueError, TypeError):
                raise TypeError(
                    "Only numeric scalars are supported, but input was {}".format(type(t2))
                )
            output_shape = (1,)
            output_split = None
            output_device = t2.device
            output_comm = MPI_WORLD
        elif isinstance(t2, dndarray.DNDarray):
            output_shape = t2.shape
            output_split = t2.split
            output_device = t2.device
            output_comm = t2.comm
        else:
            raise TypeError(
                "Only tensors and numeric scalars are supported, but input was {}".format(type(t2))
            )

        if t1.dtype != t2.dtype:
            t1 = t1.astype(t2.dtype)

    elif isinstance(t1, dndarray.DNDarray):
        if np.isscalar(t2):
            try:
                t2 = factories.array([t2], device=t1.device)
                output_shape = t1.shape
                output_split = t1.split
                output_device = t1.device
                output_comm = t1.comm
            except (ValueError, TypeError):
                raise TypeError("Data type not supported, input was {}".format(type(t2)))

        elif isinstance(t2, dndarray.DNDarray):
            if t1.split is None:
                t1 = factories.array(
                    t1, split=t2.split, copy=False, comm=t1.comm, device=t1.device, ndmin=-t2.ndim
                )
            elif t2.split is None:
                t2 = factories.array(
                    t2, split=t1.split, copy=False, comm=t2.comm, device=t2.device, ndmin=-t1.ndim
                )
            elif t1.split != t2.split:
                # It is NOT possible to perform binary operations on tensors with different splits, e.g. split=0
                # and split=1
                raise NotImplementedError("Not implemented for other splittings")

            output_shape = stride_tricks.broadcast_shape(t1.shape, t2.shape)
            output_split = t1.split
            output_device = t1.device
            output_comm = t1.comm

            # ToDo: Fine tuning in case of comm.size>t1.shape[t1.split]. Send torch tensors only to ranks, that will hold data.
            if t1.split is not None:
                if t1.shape[t1.split] == 1 and t1.comm.is_distributed():
                    warnings.warn(
                        "Broadcasting requires transferring data of first operator between MPI ranks!"
                    )
                    if t1.comm.rank > 0:
                        t1.larray = torch.zeros(
                            t1.shape, dtype=t1.dtype.torch_type(), device=t1.device.torch_device
                        )
                    t1.comm.Bcast(t1)

            if t2.split is not None:
                if t2.shape[t2.split] == 1 and t2.comm.is_distributed():
                    warnings.warn(
                        "Broadcasting requires transferring data of second operator between MPI ranks!"
                    )
                    if t2.comm.rank > 0:
                        t2.larray = torch.zeros(
                            t2.shape, dtype=t2.dtype.torch_type(), device=t2.device.torch_device
                        )
                    t2.comm.Bcast(t2)

        else:
            raise TypeError(
                "Only tensors and numeric scalars are supported, but input was {}".format(type(t2))
            )
    else:
        raise NotImplementedError("Not implemented for non scalar")

    # sanitize output
    if out is not None:
        sanitation.sanitize_out(out, output_shape, output_split, output_device)

    promoted_type = types.promote_types(t1.dtype, t2.dtype).torch_type()
    if t1.split is not None:
        if len(t1.lshape) > t1.split and t1.lshape[t1.split] == 0:
            result = t1.larray.type(promoted_type)
        else:
            result = operation(t1.larray.type(promoted_type), t2.larray.type(promoted_type))
    elif t2.split is not None:

        if len(t2.lshape) > t2.split and t2.lshape[t2.split] == 0:
            result = t2.larray.type(promoted_type)
        else:
            result = operation(t1.larray.type(promoted_type), t2.larray.type(promoted_type))
    else:
        result = operation(t1.larray.type(promoted_type), t2.larray.type(promoted_type))

    if not isinstance(result, torch.Tensor):
        result = torch.tensor(result, device=output_device.torch_device)

    if out is not None:
        out_dtype = out.dtype
        out.larray = result
        out._DNDarray__comm = output_comm
        out = out.astype(out_dtype)
        return out

    return dndarray.DNDarray(
        result,
        output_shape,
        types.heat_type_of(result),
        output_split,
        output_device,
        output_comm,
        balanced=None,
    )


def __cum_op(x, partial_op, exscan_op, final_op, neutral, axis, dtype, out):
    """
    Generic wrapper for cumulative operations, i.e. cumsum(), cumprod(). Performs a three-stage cumulative operation. First, a partial
    cumulative operation is performed node-local that is combined into a global cumulative result via an MPI_Op and a final local
    reduction add or mul operation.

    Parameters
    ----------
    x : ht.DNDarray
        The heat DNDarray on which to perform the cumulative operation
    partial_op: function
        The function performing a partial cumulative operation on the process-local data portion, e.g. cumsum().
    exscan_op: mpi4py.MPI.Op
        The MPI operator for performing the exscan based on the results returned by the partial_op function.
    final_op: function
        The local operation for the final result, e.g. add() for cumsum().
    neutral: scalar
        Neutral element for the cumulative operation, i.e. an element that does not change the reductions operations
        result.
    axis: int
        The axis direction of the cumulative operation
    dtype: ht.type
        The type of the result tensor.
    out: ht.DNDarray
        The explicitly returned output tensor.

    Returns
    -------
    result: ht.DNDarray
        A DNDarray containing the result of the reduction operation

    Raises
    ------
    TypeError
        If the input or optional output parameter are not of type ht.DNDarray
    ValueError
        If the shape of the optional output parameters does not match the shape of the input
    NotImplementedError
        Numpy's behaviour of axis is None is not supported as of now
    RuntimeError
        If the split or device parameters do not match the parameters of the input
    """
    # perform sanitation
    sanitation.sanitize_in(x)

    if axis is None:
        raise NotImplementedError("axis = None is not supported")
    axis = stride_tricks.sanitize_axis(x.shape, axis)

    if dtype is not None:
        dtype = types.canonical_heat_type(dtype)

    if out is not None:
        sanitation.sanitize_out(out, x.shape, x.split, x.device)
        dtype = out.dtype

    cumop = partial_op(
        x.larray,
        axis,
        out=None if out is None else out.larray,
        dtype=None if dtype is None else dtype.torch_type(),
    )

    if x.split is not None and axis == x.split:
        indices = torch.tensor([cumop.shape[axis] - 1], device=cumop.device)
        send = (
            torch.index_select(cumop, axis, indices)
            if indices[0] >= 0
            else torch.full(
                cumop.shape[:axis] + torch.Size([1]) + cumop.shape[axis + 1 :],
                neutral,
                dtype=cumop.dtype,
                device=cumop.device,
            )
        )
        recv = torch.full(
            cumop.shape[:axis] + torch.Size([1]) + cumop.shape[axis + 1 :],
            neutral,
            dtype=cumop.dtype,
            device=cumop.device,
        )

        x.comm.Exscan(send, recv, exscan_op)
        final_op(cumop, recv, out=cumop)

    if out is not None:
        return out

    return factories.array(
        cumop, dtype=x.dtype if dtype is None else dtype, is_split=x.split, device=x.device
    )


def __local_op(operation, x, out, no_cast=False, **kwargs):
    """
    Generic wrapper for local operations, which do not require communication. Accepts the actual operation function as
    argument and takes only care of buffer allocation/writing. This function is intended to work on an element-wise bases
    WARNING: the gshape of the result will be the same as x

    Parameters
    ----------
    operation : function
        A function implementing the element-wise local operation, e.g. torch.sqrt
    x : ht.DNDarray
        The value for which to compute 'operation'.
    no_cast : bool
        Flag to avoid casting to floats
    out : ht.DNDarray or None
        A location in which to store the results. If provided, it must have a broadcastable shape. If not provided or
        set to None, a fresh tensor is allocated.

    Returns
    -------
    result : ht.DNDarray
        A tensor of the same shape as x, containing the result of 'operation' for each element in x. If out was
        provided, result is a reference to it.

    Raises
    -------
    TypeError
        If the input is not a tensor or the output is not a tensor or None.
    """
    # perform sanitation
    sanitation.sanitize_in(x)
    if out is not None and not isinstance(out, dndarray.DNDarray):
        raise TypeError("expected out to be None or an ht.DNDarray, but was {}".format(type(out)))

    # infer the output type of the tensor
    # we need floating point numbers here, due to PyTorch only providing sqrt() implementation for float32/64
    if not no_cast:
        promoted_type = types.promote_types(x.dtype, types.float32)
        torch_type = promoted_type.torch_type()
    else:
        torch_type = x.larray.dtype

    # no defined output tensor, return a freshly created one
    if out is None:
        result = operation(x.larray.type(torch_type), **kwargs)
        return dndarray.DNDarray(
            result,
            x.gshape,
            types.canonical_heat_type(result.dtype),
            x.split,
            x.device,
            x.comm,
            x.balanced,
        )

    # output buffer writing requires a bit more work
    # we need to determine whether the operands are broadcastable and the multiple of the broadcasting
    # reason: manually repetition for each dimension as PyTorch does not conform to numpy's broadcast semantic
    # PyTorch always recreates the input shape and ignores broadcasting for too large buffers
    broadcast_shape = stride_tricks.broadcast_shape(x.lshape, out.lshape)
    padded_shape = (1,) * (len(broadcast_shape) - len(x.lshape)) + x.lshape
    multiples = [(int(a / b) if b > 0 else 0) for a, b in zip(broadcast_shape, padded_shape)]
    needs_repetition = builtins.any(multiple > 1 for multiple in multiples)

    # do an inplace operation into a provided buffer
    casted = x.larray.type(torch_type)
    operation(casted.repeat(multiples) if needs_repetition else casted, out=out.larray, **kwargs)

    return out


def __reduce_op(x, partial_op, reduction_op, neutral=None, **kwargs):
    """
    Generic wrapper for reduction operations, e.g. sum(), prod() etc. Performs a two-stage reduction. First, a partial
    reduction is performed node-local that is combined into a global reduction result via an MPI_Op.

    Parameters
    ----------
    x : ht.DNDarray
        The heat DNDarray on which to perform the reduction operation

    partial_op: function
        The function performing a partial reduction on the process-local data portion, e.g. sum() for implementing a
        distributed mean() operation.

    reduction_op: mpi4py.MPI.Op
        The MPI operator for performing the full reduction based on the results returned by the partial_op function.

    neutral: scalar
        Neutral element, i.e. an element that does not change the result of the reduction operation. Needed for
        those cases where 'x.gshape[x.split] < x.comm.rank', that is, the shape of the distributed tensor is such
        that one or more processes will be left without data.

    Returns
    -------
    result: ht.DNDarray
        A DNDarray containing the result of the reduction operation

    Raises
    ------
    TypeError
        If the input or optional output parameter are not of type ht.DNDarray
    ValueError
        If the shape of the optional output parameters does not match the shape of the reduced result
    """
    # perform sanitation
    sanitation.sanitize_in(x)

    # no further checking needed, sanitize axis will raise the proper exceptions
    axis = stride_tricks.sanitize_axis(x.shape, kwargs.get("axis"))
    if isinstance(axis, int):
        axis = (axis,)
    keepdim = kwargs.get("keepdim")
    out = kwargs.get("out")
    split = x.split
    balanced = x.balanced

    # if local tensor is empty, replace it with the identity element
    if 0 in x.lshape and (axis is None or (x.split in axis)):
        if neutral is None:
            neutral = float("nan")
        neutral_shape = x.gshape[:split] + (1,) + x.gshape[split + 1 :]
        partial = torch.full(
            neutral_shape,
            fill_value=neutral,
            dtype=x.dtype.torch_type(),
            device=x.device.torch_device,
        )
    else:
        partial = x.larray

    # apply the partial reduction operation to the local tensor
    if axis is None:
        partial = partial_op(partial).reshape(-1)
        output_shape = (1,)
        balanced = True
    else:
        output_shape = x.gshape
        for dim in axis:
            partial = partial_op(partial, dim=dim, keepdim=True)
            output_shape = output_shape[:dim] + (1,) + output_shape[dim + 1 :]
        if not keepdim and not len(partial.shape) == 1:
            gshape_losedim = tuple(x.gshape[dim] for dim in range(len(x.gshape)) if dim not in axis)
            lshape_losedim = tuple(x.lshape[dim] for dim in range(len(x.lshape)) if dim not in axis)
            output_shape = gshape_losedim
            # Take care of special cases argmin and argmax: keep partial.shape[0]
            if 0 in axis and partial.shape[0] != 1:
                lshape_losedim = (partial.shape[0],) + lshape_losedim
            if 0 not in axis and partial.shape[0] != x.lshape[0]:
                lshape_losedim = (partial.shape[0],) + lshape_losedim[1:]
            if len(lshape_losedim) > 0:
                partial = partial.reshape(lshape_losedim)
    # perform a reduction operation in case the tensor is distributed across the reduction axis
    if x.split is not None:
        if axis is None or (x.split in axis):
            split = None
<<<<<<< HEAD
=======
            balanced = True
>>>>>>> 342cd5fc
            if x.comm.is_distributed():
                x.comm.Allreduce(MPI.IN_PLACE, partial, reduction_op)
        elif axis is not None:
            down_dims = len(tuple(dim for dim in axis if dim < x.split))
            split -= down_dims
<<<<<<< HEAD
=======
            balanced = x.balanced
>>>>>>> 342cd5fc

    ARG_OPS = [statistics.MPI_ARGMAX, statistics.MPI_ARGMIN]
    arg_op = False
    if reduction_op in ARG_OPS:
        arg_op = True
        partial = partial.chunk(2)[-1].type(torch.int64)
        if partial.ndim > 1:
            partial = partial.squeeze(dim=0)

    # if reduction_op is a Boolean operation, then resulting tensor is bool
    tensor_type = bool if reduction_op in __BOOLEAN_OPS else partial.dtype

    if out is not None:
        # sanitize out
        sanitation.sanitize_out(out, output_shape, split, x.device)
        if arg_op and out.dtype != types.canonical_heat_type(partial.dtype):
            raise TypeError(
                "Data type mismatch: out.dtype should be {}, is {}".format(
                    types.canonical_heat_type(partial.dtype), out.dtype
                )
            )
        out._DNDarray__array = partial
        return out

    return dndarray.DNDarray(
        partial,
        output_shape,
        types.canonical_heat_type(tensor_type),
        split=split,
        device=x.device,
        comm=x.comm,
        balanced=balanced,
    )<|MERGE_RESOLUTION|>--- conflicted
+++ resolved
@@ -419,19 +419,13 @@
     if x.split is not None:
         if axis is None or (x.split in axis):
             split = None
-<<<<<<< HEAD
-=======
             balanced = True
->>>>>>> 342cd5fc
             if x.comm.is_distributed():
                 x.comm.Allreduce(MPI.IN_PLACE, partial, reduction_op)
         elif axis is not None:
             down_dims = len(tuple(dim for dim in axis if dim < x.split))
             split -= down_dims
-<<<<<<< HEAD
-=======
             balanced = x.balanced
->>>>>>> 342cd5fc
 
     ARG_OPS = [statistics.MPI_ARGMAX, statistics.MPI_ARGMIN]
     arg_op = False
