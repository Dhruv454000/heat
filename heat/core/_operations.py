"""
Generalized MPI operations. i.e. element-wise binary operations
"""

import builtins
import numpy as np
import torch
import warnings

from .communication import MPI, MPI_WORLD
from . import factories
from . import stride_tricks
from . import sanitation
from . import statistics
from .dndarray import DNDarray
from . import types

from typing import Callable, Optional, Type, Union, Dict

__all__ = []
__BOOLEAN_OPS = [MPI.LAND, MPI.LOR, MPI.BAND, MPI.BOR]


def __binary_op(
    operation: Callable,
    t1: Union[DNDarray, int, float],
    t2: Union[DNDarray, int, float],
    out: Optional[DNDarray] = None,
    fn_kwargs: Optional[Dict] = {},
) -> DNDarray:
    """
    Generic wrapper for element-wise binary operations of two operands (either can be tensor or scalar).
    Takes the operation function and the two operands involved in the operation as arguments.

    Parameters
    ----------
    operation : function
        The operation to be performed. Function that performs operation elements-wise on the involved tensors,
        e.g. add values from other to self
    t1: DNDarray or scalar
        The first operand involved in the operation,
    t2: DNDarray or scalar
        The second operand involved in the operation,
    out: DNDarray, optional
        Output buffer in which the result is placed
    fn_kwargs: Dict, optional
        keyword arguments used for the given operation
        Default: {} (empty dictionary)

    Returns
    -------
    result: ht.DNDarray
        A DNDarray containing the results of element-wise operation.

    Warning
    -------
    If both operands are distributed, they must be distributed along the same dimension, i.e. `t1.split = t2.split`.

    MPI communication is necessary when both operands are distributed along the same dimension, but the distribution maps do not match. E.g.:
    ```
    a =  ht.ones(10000, split=0)
    b = ht.zeros(10000, split=0)
    c = a[:-1] + b[1:]
    ```
    In such cases, one of the operands is redistributed OUT-OF-PLACE to match the distribution map of the other operand.
    """
    # Check inputs
    if not np.isscalar(t1) and not isinstance(t1, DNDarray):
        raise TypeError(
            "Only tensors and numeric scalars are supported, but input was {}".format(type(t1))
        )
    if not np.isscalar(t2) and not isinstance(t2, DNDarray):
        raise TypeError(
            "Only tensors and numeric scalars are supported, but input was {}".format(type(t2))
        )
    promoted_type = types.result_type(t1, t2).torch_type()

    # Make inputs Dndarrays
    if np.isscalar(t1) and np.isscalar(t2):
        try:
            t1 = factories.array(t1)
            t2 = factories.array(t2)
        except (ValueError, TypeError):
<<<<<<< HEAD
=======
            raise TypeError("Data type not supported, input was {}".format(type(t1)))

        if np.isscalar(t2):
            try:
                t2 = factories.array(t2)
            except (ValueError, TypeError):
                raise TypeError(
                    "Only numeric scalars are supported, but input was {}".format(type(t2))
                )
            output_shape = (1,)
            output_split = None
            output_device = t2.device
            output_comm = MPI_WORLD
        elif isinstance(t2, DNDarray):
            output_shape = t2.shape
            output_split = t2.split
            output_device = t2.device
            output_comm = t2.comm
        else:
            raise TypeError(
                "Only tensors and numeric scalars are supported, but input was {}".format(type(t2))
            )

        if t1.dtype != t2.dtype:
            t1 = t1.astype(t2.dtype)

    elif isinstance(t1, DNDarray):
        if np.isscalar(t2):
            try:
                t2 = factories.array(t2, device=t1.device)
                output_shape = t1.shape
                output_split = t1.split
                output_device = t1.device
                output_comm = t1.comm
            except (ValueError, TypeError):
                raise TypeError("Data type not supported, input was {}".format(type(t2)))

        elif isinstance(t2, DNDarray):
            if t1.split is None:
                # do not distribute t1 if size along distribution axis is 1
                if (
                    t2.split is not None
                    and t2.split >= abs(t2.ndim - t1.ndim)
                    and t1.shape[t2.split - abs(t2.ndim - t1.ndim)] > 1
                ):
                    t1 = factories.array(
                        t1,
                        split=t2.split,
                        copy=False,
                        comm=t1.comm,
                        device=t1.device,
                        ndmin=-t2.ndim,
                    )
                    output_split = t2.split
            elif t2.split is None:
                # do not distribute t2 if size along distribution axis is 1
                if (
                    t1.split is not None
                    and t1.split >= abs(t2.ndim - t1.ndim)
                    and t2.shape[t1.split - abs(t2.ndim - t1.ndim)] > 1
                ):
                    t2 = factories.array(
                        t2,
                        split=t1.split,
                        copy=False,
                        comm=t2.comm,
                        device=t2.device,
                        ndmin=-t1.ndim,
                    )
                    output_split = t1.split
            elif t1.split != t2.split:
                # It is NOT possible to perform binary operations on tensors with different splits, e.g. split=0
                # and split=1
                raise NotImplementedError("Not implemented for other splittings")

            output_shape = stride_tricks.broadcast_shape(t1.shape, t2.shape)
            output_device = t1.device
            output_comm = t1.comm

            if t1.split is not None:
                if t1.shape[t1.split] == 1 and t1.comm.is_distributed():
                    # warnings.warn(
                    #     "Broadcasting requires transferring data of first operator between MPI ranks!"
                    # )
                    t1.resplit_(None)
                    # color = 0 if t1.comm.rank < t2.shape[t1.split] else 1
                    # newcomm = t1.comm.Split(color, t1.comm.rank)
                    # if t1.comm.rank > 0 and color == 0:
                    #     t1.larray = torch.zeros(
                    #         t1.shape, dtype=t1.dtype.torch_type(), device=t1.device.torch_device
                    #     )
                    # newcomm.Bcast(t1)
                    # newcomm.Free()
                    # t1.__lshape = t1.gshape
                    # t1.__split = None
                    # t1.__lshape_map = torch.tensor(t1.gshape).unsqueeze_(0)
                    # t1.__balanced = True
            if t2.split is not None:
                if t2.shape[t2.split] == 1 and t2.comm.is_distributed():
                    # warnings.warn(
                    #     "Broadcasting requires transferring data of second operator between MPI ranks!"
                    # )
                    t2.resplit_(None)
                    # color = 0 if t2.comm.rank < t1.shape[t2.split] else 1
                    # newcomm = t2.comm.Split(color, t2.comm.rank)
                    # if t2.comm.rank > 0 and color == 0:
                    #     t2.larray = torch.zeros(
                    #         t2.shape, dtype=t2.dtype.torch_type(), device=t2.device.torch_device
                    #     )
                    # newcomm.Bcast(t2)
                    # newcomm.Free()
                    # t2.__lshape = t2.gshape
                    # t2.__split = None
                    # t2.__lshape_map = torch.tensor(t2.gshape).unsqueeze_(0)
                    # t2.__balanced = True
        else:
>>>>>>> e41dc58d
            raise TypeError(
                "Data type not supported, inputs were {} and {}".format(type(t1), type(t2))
            )
    elif np.isscalar(t1) and isinstance(t2, DNDarray):
        try:
            t1 = factories.array(t1, device=t2.device, comm=t2.comm)
        except (ValueError, TypeError):
            raise TypeError("Data type not supported, input was {}".format(type(t1)))
    elif isinstance(t1, DNDarray) and np.isscalar(t2):
        try:
            t2 = factories.array(t2, device=t1.device, comm=t1.comm)
        except (ValueError, TypeError):
            raise TypeError("Data type not supported, input was {}".format(type(t1)))
    if not t1.comm == t2.comm:
        raise NotImplementedError("Not implemented for other comms")

    # Make inputs have the same dimensionality, determine output parameters
    output_shape = stride_tricks.broadcast_shape(t1.shape, t2.shape)
    # Broadcasting allows additional empty dimensions on the left side
    # TODO simplify this once newaxis-indexing is supported to get rid of the loops
    while len(t1.shape) < len(output_shape):
        t1 = t1.expand_dims(axis=0)
    while len(t2.shape) < len(output_shape):
        t2 = t2.expand_dims(axis=0)
    if t1.split is not None and t2.split is not None and t1.split != t2.split:
        # if t1 and t2 both split, split has to be the same after (shape)bcast
        raise NotImplementedError("Not implemented for other splittings")
    # No broadcasting should happen in the split-dimension, would not work with redistribution
    if t1.is_distributed() and t2.is_distributed():
        if t1.shape[t1.split] == 1 and t2.shape[t2.split] != 1:
            t1 = t1.resplit(None)
        elif t1.shape[t1.split] != 1 and t2.shape[t2.split] == 1:
            t2 = t2.resplit(None)
    output_split = t1.split if t1.split is not None else t2.split
    output_balanced = t1.balanced if t1.split is not None else t2.balanced
    output_device = t1.device
    output_comm = t1.comm
    if out is not None:  # check out
        sanitation.sanitize_out(out, output_shape, output_split, output_device)

<<<<<<< HEAD
    if t1.is_distributed() and t2.is_distributed():
        # Equalize t1 and t2 distribution
        # If both are distributed, no broadcasting is happening in the split dimension
        if out is None:  # redistribute to match t1
            t2_map = t2.lshape_map
            target_map = t2_map.clone()
            target_map[:, output_split] = t1.lshape_map[:, output_split]
            if not (t2_map[:, output_split] == target_map[:, output_split]).all():
                t2 = t2.redistribute(
                    lshape_map=t2_map, target_map=target_map
                )  # OUT-OF-PLACE binops should not alter their arguments
        else:  # redistribute to match out
            target_map = out.lshape_map
            t1_map = t1.lshape_map
            t1_target_map = t1_map.clone()
            t2_map = t2.lshape_map
            t2_target_map = t2_map.clone()
            t1_target_map[:, output_split] = target_map[:, output_split]
            t2_target_map[:, output_split] = target_map[:, output_split]
            if not (t1_map[:, output_split] == t1_target_map[:, output_split]).all():
                t1 = t1.redistribute(
                    lshape_map=t1_map, target_map=t1_target_map
                )  # OUT-OF-PLACE binops should not alter their arguments
            if not (t2_map[:, output_split] == t2_target_map[:, output_split]).all():
                t2 = t2.redistribute(
                    lshape_map=t2_map, target_map=t2_target_map
                )  # OUT-OF-PLACE binops should not alter their arguments
    # at least one is not distributed -> no redistribution needed
    elif not t1.is_distributed() and t2.is_distributed():
        if t2.is_balanced():
            t1 = factories.array(t1, split=t2.split, copy=False, comm=t1.comm, device=t1.device)
        else:
            idx = [slice(None)] * t1.ndim
            lshapes = t2.lshape_map[:, t2.split]
            idx[t2.split] = slice(lshapes[: t1.comm.rank].sum(), lshapes[: t1.comm.rank + 1].sum())
            t1 = factories.array(
                t1.larray[tuple(idx)], is_split=t2.split, copy=False, comm=t1.comm, device=t1.device
            )
    elif t1.is_distributed() and not t2.is_distributed():
        if t1.is_balanced():
            t2 = factories.array(t2, split=t1.split, copy=False, comm=t2.comm, device=t2.device)
        else:
            idx = [slice(None)] * t2.ndim
            lshapes = t1.lshape_map[:, t1.split]
            idx[t1.split] = slice(lshapes[: t2.comm.rank].sum(), lshapes[: t2.comm.rank + 1].sum())
            t2 = factories.array(
                t2.larray[tuple(idx)], is_split=t1.split, copy=False, comm=t2.comm, device=t2.device
=======
    if t1.split is not None:
        output_split = t1.split
        # TODO: implement `dndarray.create_bulk_lshape_maps`
        t1.create_lshape_map()
        t2.create_lshape_map()
        if len(t1.lshape) > t1.split and t1.lshape[t1.split] == 0:
            result = t1.larray.type(promoted_type)
        else:
            if (
                t2.split is not None
                and not (t2.lshape_map[:, t2.split] == t1.lshape_map[:, t1.split]).all()
                and t2.lshape_map[:, t2.split].sum() == t1.lshape_map[:, t1.split].sum()
            ):
                t2.redistribute_(target_map=t1.lshape_map)
            result = operation(
                t1.larray.type(promoted_type), t2.larray.type(promoted_type), **fn_kwargs
            )

    elif t2.split is not None:
        output_split = t2.split
        # TODO: implement `dndarray.create_bulk_lshape_maps`
        t1.create_lshape_map()
        t2.create_lshape_map()
        if len(t2.lshape) > t2.split and t2.lshape[t2.split] == 0:
            result = t2.larray.type(promoted_type)
        else:
            if (
                t1.split is not None
                and not (t2.lshape_map[:, t2.split] == t1.lshape_map[:, t1.split]).all()
                and t2.lshape_map[:, t2.split].sum() == t1.lshape_map[:, t1.split].sum()
            ):
                t1.redistribute_(target_map=t2.lshape_map)
            result = operation(
                t1.larray.type(promoted_type), t2.larray.type(promoted_type), **fn_kwargs
>>>>>>> e41dc58d
            )
    else:
        output_split = None
        result = operation(
            t1.larray.type(promoted_type), t2.larray.type(promoted_type), **fn_kwargs
        )

    result = operation(t1.larray.type(promoted_type), t2.larray.type(promoted_type), **fn_kwargs)
    if not isinstance(result, torch.Tensor):
        result = torch.tensor(result, device=output_device.torch_device)

    if out is not None:
        out_dtype = out.dtype
        out.larray = result  # "out: Output buffer in which the result is placed" is this correct???
        out._DNDarray__comm = output_comm
        out = out.astype(out_dtype)
        return out

    return DNDarray(
        result,
        output_shape,
        types.heat_type_of(result),
        output_split,
        output_device,
        output_comm,
        balanced=output_balanced,
    )


def __cum_op(
    x: DNDarray,
    partial_op: Callable,
    exscan_op: Callable,
    final_op: Callable,
    neutral: Union[int, float],
    axis: Union[int, float],
    dtype: Union[str, Type[types.datatype]],
    out: Optional[DNDarray] = None,
) -> DNDarray:
    """
    Generic wrapper for cumulative operations. Performs a three-stage cumulative operation. First, a partial
    cumulative operation is performed node-local that is combined into a global cumulative result via an MPI_Op and a final local
    reduction add or mul operation.

    Parameters
    ----------
    x : DNDarray
        The heat DNDarray on which to perform the cumulative operation
    partial_op: function
        The function performing a partial cumulative operation on the process-local data portion, e.g. :func:`cumsum() <heat.arithmetics.cumsum>`.
    exscan_op: mpi4py.MPI.Op
        The MPI operator for performing the exscan based on the results returned by the partial_op function.
    final_op: function
        The local operation for the final result, e.g. :func:`add() <heat.arithmetics.add>` for :func:`cumsum() <heat.arithmetics.cumsum>`.
    neutral: scalar
        Neutral element for the cumulative operation, i.e. an element that does not change the reductions operations
        result.
    axis: int
        The axis direction of the cumulative operation
    dtype: datatype
        The type of the result tensor.
    out: DNDarray, optional
        The explicitly returned output tensor.

    Raises
    ------
    TypeError
        If the input or optional output parameter are not of type ht.DNDarray
    ValueError
        If the shape of the optional output parameters does not match the shape of the input
    NotImplementedError
        Numpy's behaviour of axis is None is not supported as of now
    RuntimeError
        If the split or device parameters do not match the parameters of the input
    """
    # perform sanitation
    sanitation.sanitize_in(x)

    if axis is None:
        raise NotImplementedError("axis = None is not supported")
    axis = stride_tricks.sanitize_axis(x.shape, axis)

    if dtype is not None:
        dtype = types.canonical_heat_type(dtype)

    if out is not None:
        sanitation.sanitize_out(out, x.shape, x.split, x.device)
        dtype = out.dtype

    cumop = partial_op(
        x.larray,
        axis,
        out=None if out is None else out.larray,
        dtype=None if dtype is None else dtype.torch_type(),
    )

    if x.split is not None and axis == x.split:
        indices = torch.tensor([cumop.shape[axis] - 1], device=cumop.device)
        send = (
            torch.index_select(cumop, axis, indices)
            if indices[0] >= 0
            else torch.full(
                cumop.shape[:axis] + torch.Size([1]) + cumop.shape[axis + 1 :],
                neutral,
                dtype=cumop.dtype,
                device=cumop.device,
            )
        )
        recv = torch.full(
            cumop.shape[:axis] + torch.Size([1]) + cumop.shape[axis + 1 :],
            neutral,
            dtype=cumop.dtype,
            device=cumop.device,
        )

        x.comm.Exscan(send, recv, exscan_op)
        final_op(cumop, recv, out=cumop)

    if out is not None:
        return out

    return factories.array(
        cumop, dtype=x.dtype if dtype is None else dtype, is_split=x.split, device=x.device
    )


def __local_op(
    operation: Callable,
    x: DNDarray,
    out: Optional[DNDarray] = None,
    no_cast: Optional[bool] = False,
    **kwargs
) -> DNDarray:
    """
    Generic wrapper for local operations, which do not require communication. Accepts the actual operation function as
    argument and takes only care of buffer allocation/writing. This function is intended to work on an element-wise bases

    Parameters
    ----------
    operation : function
        A function implementing the element-wise local operation, e.g. torch.sqrt
    x : DNDarray
        The value for which to compute 'operation'.
    no_cast : bool
        Flag to avoid casting to floats
    out : DNDarray, optional
        A location in which to store the results. If provided, it must have a broadcastable shape. If not provided or
        set to None, a fresh tensor is allocated.

    Warning
    -------
    The gshape of the result DNDarray will be the same as that of x

    Raises
    -------
    TypeError
        If the input is not a tensor or the output is not a tensor or None.
    """
    # perform sanitation
    sanitation.sanitize_in(x)
    if out is not None and not isinstance(out, DNDarray):
        raise TypeError("expected out to be None or an ht.DNDarray, but was {}".format(type(out)))

    # infer the output type of the tensor
    # we need floating point numbers here, due to PyTorch only providing sqrt() implementation for float32/64
    if not no_cast:
        promoted_type = types.promote_types(x.dtype, types.float32)
        torch_type = promoted_type.torch_type()
    else:
        torch_type = x.larray.dtype

    # no defined output tensor, return a freshly created one
    if out is None:
        result = operation(x.larray.type(torch_type), **kwargs)
        return DNDarray(
            result,
            x.gshape,
            types.canonical_heat_type(result.dtype),
            x.split,
            x.device,
            x.comm,
            x.balanced,
        )

    # output buffer writing requires a bit more work
    # we need to determine whether the operands are broadcastable and the multiple of the broadcasting
    # reason: manually repetition for each dimension as PyTorch does not conform to numpy's broadcast semantic
    # PyTorch always recreates the input shape and ignores broadcasting for too large buffers
    broadcast_shape = stride_tricks.broadcast_shape(x.lshape, out.lshape)
    padded_shape = (1,) * (len(broadcast_shape) - len(x.lshape)) + x.lshape
    multiples = [(int(a / b) if b > 0 else 0) for a, b in zip(broadcast_shape, padded_shape)]
    needs_repetition = builtins.any(multiple > 1 for multiple in multiples)

    # do an inplace operation into a provided buffer
    casted = x.larray.type(torch_type)
    operation(casted.repeat(multiples) if needs_repetition else casted, out=out.larray, **kwargs)

    return out


def __reduce_op(
    x: DNDarray,
    partial_op: Callable,
    reduction_op: Callable,
    neutral: Optional[Union[int, float]] = None,
    **kwargs
) -> DNDarray:
    """
    Generic wrapper for reduction operations, e.g. :func:`sum() <heat.arithmetics.sum>`, :func:`prod() <heat.arithmetics.prod>`
    etc. Performs a two-stage reduction. First, a partial reduction is performed node-local that is combined into a
    global reduction result via an MPI_Op.

    Parameters
    ----------
    x : DNDarray
        The DNDarray on which to perform the reduction operation
    partial_op: function
        The function performing a partial reduction on the process-local data portion, e.g. sum() for implementing a
        distributed mean() operation.
    reduction_op: mpi4py.MPI.Op
        The MPI operator for performing the full reduction based on the results returned by the partial_op function.
    neutral: scalar
        Neutral element, i.e. an element that does not change the result of the reduction operation. Needed for
        those cases where 'x.gshape[x.split] < x.comm.rank', that is, the shape of the distributed tensor is such
        that one or more processes will be left without data.

    Raises
    ------
    TypeError
        If the input or optional output parameter are not of type ht.DNDarray
    ValueError
        If the shape of the optional output parameters does not match the shape of the reduced result
    """
    # perform sanitation
    sanitation.sanitize_in(x)

    # no further checking needed, sanitize axis will raise the proper exceptions
    axis = stride_tricks.sanitize_axis(x.shape, kwargs.get("axis"))
    if isinstance(axis, int):
        axis = (axis,)
    keepdim = kwargs.get("keepdim")
    out = kwargs.get("out")
    split = x.split
    balanced = x.balanced

    # if local tensor is empty, replace it with the identity element
    if 0 in x.lshape and (axis is None or (x.split in axis)):
        if neutral is None:
            neutral = float("nan")
        neutral_shape = x.gshape[:split] + (1,) + x.gshape[split + 1 :]
        partial = torch.full(
            neutral_shape,
            fill_value=neutral,
            dtype=x.dtype.torch_type(),
            device=x.device.torch_device,
        )
    else:
        partial = x.larray

    # apply the partial reduction operation to the local tensor
    if axis is None:
        partial = partial_op(partial).reshape(-1)
        output_shape = (1,)
        balanced = True
    else:
        output_shape = x.gshape
        for dim in axis:
            if not (
                partial.shape.numel() == 0 and partial_op.__name__ in ("local_max", "local_min")
            ):  # no neutral element for max/min
                partial = partial_op(partial, dim=dim, keepdim=True)
            output_shape = output_shape[:dim] + (1,) + output_shape[dim + 1 :]
        if not keepdim and not len(partial.shape) == 1:
            gshape_losedim = tuple(x.gshape[dim] for dim in range(len(x.gshape)) if dim not in axis)
            lshape_losedim = tuple(x.lshape[dim] for dim in range(len(x.lshape)) if dim not in axis)
            output_shape = gshape_losedim
            # Take care of special cases argmin and argmax: keep partial.shape[0]
            if 0 in axis and partial.shape[0] != 1:
                lshape_losedim = (partial.shape[0],) + lshape_losedim
            if 0 not in axis and partial.shape[0] != x.lshape[0]:
                lshape_losedim = (partial.shape[0],) + lshape_losedim[1:]
            if len(lshape_losedim) > 0:
                partial = partial.reshape(lshape_losedim)
    # perform a reduction operation in case the tensor is distributed across the reduction axis
    if x.split is not None:
        if axis is None or (x.split in axis):
            split = None
            balanced = True
            if x.comm.is_distributed():
                x.comm.Allreduce(MPI.IN_PLACE, partial, reduction_op)
        elif axis is not None and not keepdim:
            down_dims = len(tuple(dim for dim in axis if dim < x.split))
            split -= down_dims
            balanced = x.balanced

    ARG_OPS = [statistics.MPI_ARGMAX, statistics.MPI_ARGMIN]
    arg_op = False
    if reduction_op in ARG_OPS:
        arg_op = True
        partial = partial.chunk(2)[-1].type(torch.int64)
        if partial.ndim > 1:
            partial = partial.squeeze(dim=0)

    # if reduction_op is a Boolean operation, then resulting tensor is bool
    tensor_type = bool if reduction_op in __BOOLEAN_OPS else partial.dtype

    if out is not None:
        # sanitize out
        sanitation.sanitize_out(out, output_shape, split, x.device)
        if arg_op and out.dtype != types.canonical_heat_type(partial.dtype):
            raise TypeError(
                "Data type mismatch: out.dtype should be {}, is {}".format(
                    types.canonical_heat_type(partial.dtype), out.dtype
                )
            )
        out._DNDarray__array = partial
        return out

    return DNDarray(
        partial,
        output_shape,
        types.canonical_heat_type(tensor_type),
        split=split,
        device=x.device,
        comm=x.comm,
        balanced=balanced,
    )<|MERGE_RESOLUTION|>--- conflicted
+++ resolved
@@ -81,125 +81,6 @@
             t1 = factories.array(t1)
             t2 = factories.array(t2)
         except (ValueError, TypeError):
-<<<<<<< HEAD
-=======
-            raise TypeError("Data type not supported, input was {}".format(type(t1)))
-
-        if np.isscalar(t2):
-            try:
-                t2 = factories.array(t2)
-            except (ValueError, TypeError):
-                raise TypeError(
-                    "Only numeric scalars are supported, but input was {}".format(type(t2))
-                )
-            output_shape = (1,)
-            output_split = None
-            output_device = t2.device
-            output_comm = MPI_WORLD
-        elif isinstance(t2, DNDarray):
-            output_shape = t2.shape
-            output_split = t2.split
-            output_device = t2.device
-            output_comm = t2.comm
-        else:
-            raise TypeError(
-                "Only tensors and numeric scalars are supported, but input was {}".format(type(t2))
-            )
-
-        if t1.dtype != t2.dtype:
-            t1 = t1.astype(t2.dtype)
-
-    elif isinstance(t1, DNDarray):
-        if np.isscalar(t2):
-            try:
-                t2 = factories.array(t2, device=t1.device)
-                output_shape = t1.shape
-                output_split = t1.split
-                output_device = t1.device
-                output_comm = t1.comm
-            except (ValueError, TypeError):
-                raise TypeError("Data type not supported, input was {}".format(type(t2)))
-
-        elif isinstance(t2, DNDarray):
-            if t1.split is None:
-                # do not distribute t1 if size along distribution axis is 1
-                if (
-                    t2.split is not None
-                    and t2.split >= abs(t2.ndim - t1.ndim)
-                    and t1.shape[t2.split - abs(t2.ndim - t1.ndim)] > 1
-                ):
-                    t1 = factories.array(
-                        t1,
-                        split=t2.split,
-                        copy=False,
-                        comm=t1.comm,
-                        device=t1.device,
-                        ndmin=-t2.ndim,
-                    )
-                    output_split = t2.split
-            elif t2.split is None:
-                # do not distribute t2 if size along distribution axis is 1
-                if (
-                    t1.split is not None
-                    and t1.split >= abs(t2.ndim - t1.ndim)
-                    and t2.shape[t1.split - abs(t2.ndim - t1.ndim)] > 1
-                ):
-                    t2 = factories.array(
-                        t2,
-                        split=t1.split,
-                        copy=False,
-                        comm=t2.comm,
-                        device=t2.device,
-                        ndmin=-t1.ndim,
-                    )
-                    output_split = t1.split
-            elif t1.split != t2.split:
-                # It is NOT possible to perform binary operations on tensors with different splits, e.g. split=0
-                # and split=1
-                raise NotImplementedError("Not implemented for other splittings")
-
-            output_shape = stride_tricks.broadcast_shape(t1.shape, t2.shape)
-            output_device = t1.device
-            output_comm = t1.comm
-
-            if t1.split is not None:
-                if t1.shape[t1.split] == 1 and t1.comm.is_distributed():
-                    # warnings.warn(
-                    #     "Broadcasting requires transferring data of first operator between MPI ranks!"
-                    # )
-                    t1.resplit_(None)
-                    # color = 0 if t1.comm.rank < t2.shape[t1.split] else 1
-                    # newcomm = t1.comm.Split(color, t1.comm.rank)
-                    # if t1.comm.rank > 0 and color == 0:
-                    #     t1.larray = torch.zeros(
-                    #         t1.shape, dtype=t1.dtype.torch_type(), device=t1.device.torch_device
-                    #     )
-                    # newcomm.Bcast(t1)
-                    # newcomm.Free()
-                    # t1.__lshape = t1.gshape
-                    # t1.__split = None
-                    # t1.__lshape_map = torch.tensor(t1.gshape).unsqueeze_(0)
-                    # t1.__balanced = True
-            if t2.split is not None:
-                if t2.shape[t2.split] == 1 and t2.comm.is_distributed():
-                    # warnings.warn(
-                    #     "Broadcasting requires transferring data of second operator between MPI ranks!"
-                    # )
-                    t2.resplit_(None)
-                    # color = 0 if t2.comm.rank < t1.shape[t2.split] else 1
-                    # newcomm = t2.comm.Split(color, t2.comm.rank)
-                    # if t2.comm.rank > 0 and color == 0:
-                    #     t2.larray = torch.zeros(
-                    #         t2.shape, dtype=t2.dtype.torch_type(), device=t2.device.torch_device
-                    #     )
-                    # newcomm.Bcast(t2)
-                    # newcomm.Free()
-                    # t2.__lshape = t2.gshape
-                    # t2.__split = None
-                    # t2.__lshape_map = torch.tensor(t2.gshape).unsqueeze_(0)
-                    # t2.__balanced = True
-        else:
->>>>>>> e41dc58d
             raise TypeError(
                 "Data type not supported, inputs were {} and {}".format(type(t1), type(t2))
             )
@@ -240,7 +121,6 @@
     if out is not None:  # check out
         sanitation.sanitize_out(out, output_shape, output_split, output_device)
 
-<<<<<<< HEAD
     if t1.is_distributed() and t2.is_distributed():
         # Equalize t1 and t2 distribution
         # If both are distributed, no broadcasting is happening in the split dimension
@@ -288,42 +168,6 @@
             idx[t1.split] = slice(lshapes[: t2.comm.rank].sum(), lshapes[: t2.comm.rank + 1].sum())
             t2 = factories.array(
                 t2.larray[tuple(idx)], is_split=t1.split, copy=False, comm=t2.comm, device=t2.device
-=======
-    if t1.split is not None:
-        output_split = t1.split
-        # TODO: implement `dndarray.create_bulk_lshape_maps`
-        t1.create_lshape_map()
-        t2.create_lshape_map()
-        if len(t1.lshape) > t1.split and t1.lshape[t1.split] == 0:
-            result = t1.larray.type(promoted_type)
-        else:
-            if (
-                t2.split is not None
-                and not (t2.lshape_map[:, t2.split] == t1.lshape_map[:, t1.split]).all()
-                and t2.lshape_map[:, t2.split].sum() == t1.lshape_map[:, t1.split].sum()
-            ):
-                t2.redistribute_(target_map=t1.lshape_map)
-            result = operation(
-                t1.larray.type(promoted_type), t2.larray.type(promoted_type), **fn_kwargs
-            )
-
-    elif t2.split is not None:
-        output_split = t2.split
-        # TODO: implement `dndarray.create_bulk_lshape_maps`
-        t1.create_lshape_map()
-        t2.create_lshape_map()
-        if len(t2.lshape) > t2.split and t2.lshape[t2.split] == 0:
-            result = t2.larray.type(promoted_type)
-        else:
-            if (
-                t1.split is not None
-                and not (t2.lshape_map[:, t2.split] == t1.lshape_map[:, t1.split]).all()
-                and t2.lshape_map[:, t2.split].sum() == t1.lshape_map[:, t1.split].sum()
-            ):
-                t1.redistribute_(target_map=t2.lshape_map)
-            result = operation(
-                t1.larray.type(promoted_type), t2.larray.type(promoted_type), **fn_kwargs
->>>>>>> e41dc58d
             )
     else:
         output_split = None
