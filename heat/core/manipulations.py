import numpy as np
import torch
import warnings

from .communication import MPI

from . import constants
from . import dndarray
from . import factories
from . import linalg
from . import stride_tricks
from . import tiling
from . import types
from . import _operations


__all__ = [
    "column_stack",
    "concatenate",
    "diag",
    "diagonal",
    "expand_dims",
    "flatten",
    "flip",
    "fliplr",
    "flipud",
    "hstack",
    "pad",
    "reshape",
    "resplit",
    "rot90",
    "row_stack",
    "shape",
    "sort",
    "squeeze",
    "stack",
    "topk",
    "unique",
    "vstack",
]


def column_stack(arrays):
    """
    Stack 1-D or 2-D ``DNDarray``s as columns into a 2-D ``DNDarray``.
    If the input arrays are 1-D, they will be stacked as columns. If they are 2-D,
    they will be concatenated along the second axis.

    Parameters
    ----------
    arrays : Sequence[DNDarrays,...]

    Raises
    ------
    ValueError
        If arrays have more than 2 dimensions

    Returns
    -------
    DNDarray

    Note
    ----
    All ``DNDarray``s in the sequence must have the same number of rows.
    All ``DNDarray``s must be split along the same axis! Note that distributed
    1-D arrays (``split = 0``) by default will be transposed into distributed
    column arrays with ``split == 1``.

    Examples
    --------
    >>> # 1-D tensors
    >>> a = ht.array([1, 2, 3])
    >>> b = ht.array([2, 3, 4])
    >>> ht.column_stack((a, b))._DNDarray__array
    tensor([[1, 2],
        [2, 3],
        [3, 4]])
    >>> # 1-D and 2-D tensors
    >>> a = ht.array([1, 2, 3])
    >>> b = ht.array([[2, 5], [3, 6], [4, 7]])
    >>> c = ht.array([[7, 10], [8, 11], [9, 12]])
    >>> ht.column_stack((a, b, c))._DNDarray__array
    tensor([[ 1,  2,  5,  7, 10],
            [ 2,  3,  6,  8, 11],
            [ 3,  4,  7,  9, 12]])
    >>> # distributed DNDarrays, 3 processes
    >>> a = ht.arange(10, split=0).reshape((5, 2))
    >>> b = ht.arange(5, 20, split=0).reshape((5, 3))
    >>> c = ht.arange(20, 40, split=0).reshape((5, 4))
    >>> ht_column_stack((a, b, c))._DNDarray__array
    [0/2] tensor([[ 0,  1,  5,  6,  7, 20, 21, 22, 23],
    [0/2]         [ 2,  3,  8,  9, 10, 24, 25, 26, 27]], dtype=torch.int32)
    [1/2] tensor([[ 4,  5, 11, 12, 13, 28, 29, 30, 31],
    [1/2]         [ 6,  7, 14, 15, 16, 32, 33, 34, 35]], dtype=torch.int32)
    [2/2] tensor([[ 8,  9, 17, 18, 19, 36, 37, 38, 39]], dtype=torch.int32)
    >>> # distributed 1-D and 2-D DNDarrays, 3 processes
    >>> a = ht.arange(5, split=0)
    >>> b = ht.arange(5, 20, split=1).reshape((5, 3))
    >>> ht_column_stack((a, b))._DNDarray__array
    [0/2] tensor([[ 0,  5],
    [0/2]         [ 1,  8],
    [0/2]         [ 2, 11],
    [0/2]         [ 3, 14],
    [0/2]         [ 4, 17]], dtype=torch.int32)
    [1/2] tensor([[ 6],
    [1/2]         [ 9],
    [1/2]         [12],
    [1/2]         [15],
    [1/2]         [18]], dtype=torch.int32)
    [2/2] tensor([[ 7],
    [2/2]         [10],
    [2/2]         [13],
    [2/2]         [16],
    [2/2]         [19]], dtype=torch.int32)
    """
    arr_dims = list(array.ndim for array in arrays)
    # sanitation, arrays can be 1-d or 2-d, see sanitation module #468
    over_dims = [i for i, j in enumerate(arr_dims) if j > 2]
    if len(over_dims) > 0:
        raise ValueError("Arrays must be 1-D or 2-D")
    if arr_dims.count(1) == len(arr_dims):
        # all arrays are 1-D, stack
        return stack(arrays, axis=1)
    else:
        if arr_dims.count(1) > 0:
            arr_1d = [i for i, j in enumerate(arr_dims) if j == 1]
            # 1-D arrays must be columns
            arrays = list(arrays)
            for ind in arr_1d:
                arrays[ind] = arrays[ind].reshape((1, arrays[ind].size)).T
        return concatenate(arrays, axis=1)


def concatenate(arrays, axis=0):
    """
    Join a sequence of arrays along an existing axis.

    Parameters
    ----------
    arrays : Sequence[DNDarrays,...]
        The arrays must have the same shape, except in the dimension corresponding to axis (the first, by default).
    axis : int, optional
        The axis along which the arrays will be joined. Default is 0.

    Returns
    -------
    res: DNDarray
        The concatenated DNDarray

    Raises
    ------
    RuntimeError
        If the concatted DNDarray meta information, e.g. split or comm, does not match.
    TypeError
        If the passed parameters are not of correct type (see documentation above).
    ValueError
        If the number of passed arrays is less than two or their shapes do not match.

    Examples
    --------
    >>> x = ht.zeros((3, 5), split=None)
    [0/1] tensor([[0., 0., 0., 0., 0.],
    [0/1]         [0., 0., 0., 0., 0.],
    [0/1]         [0., 0., 0., 0., 0.]])
    [1/1] tensor([[0., 0., 0., 0., 0.],
    [1/1]         [0., 0., 0., 0., 0.],
    [1/1]         [0., 0., 0., 0., 0.]])
    >>> y = ht.ones((3, 6), split=0)
    [0/1] tensor([[1., 1., 1., 1., 1., 1.],
    [0/1]         [1., 1., 1., 1., 1., 1.]])
    [1/1] tensor([[1., 1., 1., 1., 1., 1.]])
    >>> ht.concatenate((x, y), axis=1)
    [0/1] tensor([[0., 0., 0., 0., 0., 1., 1., 1., 1., 1., 1.],
    [0/1]         [0., 0., 0., 0., 0., 1., 1., 1., 1., 1., 1.]])
    [1/1] tensor([[0., 0., 0., 0., 0., 1., 1., 1., 1., 1., 1.]])

    >>> x = ht.zeros((4, 5), split=1)
    [0/1] tensor([[0., 0., 0.],
    [0/1]         [0., 0., 0.],
    [0/1]         [0., 0., 0.],
    [0/1]         [0., 0., 0.]])
    [1/1] tensor([[0., 0.],
    [1/1]         [0., 0.],
    [1/1]         [0., 0.],
    [1/1]         [0., 0.]])
    >>> y = ht.ones((3, 5), split=1)
    [0/1] tensor([[1., 1., 1.],
    [0/1]         [1., 1., 1.],
    [0/1]         [1., 1., 1.]])
    [1/1] tensor([[1., 1.],
    [1/1]         [1., 1.],
    [1/1]         [1., 1.]])
    >>> ht.concatenate((x, y), axis=0)
    [0/1] tensor([[0., 0., 0.],
    [0/1]         [0., 0., 0.],
    [0/1]         [0., 0., 0.],
    [0/1]         [0., 0., 0.],
    [0/1]         [1., 1., 1.],
    [0/1]         [1., 1., 1.],
    [0/1]         [1., 1., 1.]])
    [1/1] tensor([[0., 0.],
    [1/1]         [0., 0.],
    [1/1]         [0., 0.],
    [1/1]         [0., 0.],
    [1/1]         [1., 1.],
    [1/1]         [1., 1.],
    [1/1]         [1., 1.]])
    """
    if not isinstance(arrays, (tuple, list)):
        raise TypeError("arrays must be a list or a tuple")

    # a single array cannot be concatenated
    if len(arrays) < 2:
        raise ValueError("concatenate requires 2 arrays")
    # concatenate multiple arrays
    elif len(arrays) > 2:
        res = concatenate((arrays[0], arrays[1]), axis=axis)
        for a in range(2, len(arrays)):
            res = concatenate((res, arrays[a]), axis=axis)
        return res

    # unpack the arrays
    arr0, arr1 = arrays[0], arrays[1]

    # input sanitation
    if not isinstance(arr0, dndarray.DNDarray) or not isinstance(arr1, dndarray.DNDarray):
        raise TypeError("Both arrays must be DNDarrays")
    if not isinstance(axis, int):
        raise TypeError("axis must be an integer, currently: {}".format(type(axis)))
    axis = stride_tricks.sanitize_axis(arr0.gshape, axis)

    if arr0.ndim != arr1.ndim:
        raise ValueError("DNDarrays must have the same number of dimensions")

    if not all([arr0.gshape[i] == arr1.gshape[i] for i in range(len(arr0.gshape)) if i != axis]):
        raise ValueError(
            "Arrays cannot be concatenated, shapes must be the same in every axis "
            "except the selected axis: {}, {}".format(arr0.gshape, arr1.gshape)
        )

    # different communicators may not be concatenated
    if arr0.comm != arr1.comm:
        raise RuntimeError("Communicators of passed arrays mismatch.")

    # identify common data type
    out_dtype = types.promote_types(arr0.dtype, arr1.dtype)
    if arr0.dtype != out_dtype:
        arr0 = out_dtype(arr0, device=arr0.device)
    if arr1.dtype != out_dtype:
        arr1 = out_dtype(arr1, device=arr1.device)

    s0, s1 = arr0.split, arr1.split
    # no splits, local concat
    if s0 is None and s1 is None:
        return factories.array(
            torch.cat((arr0._DNDarray__array, arr1._DNDarray__array), dim=axis),
            device=arr0.device,
            comm=arr0.comm,
        )

    # non-matching splits when both arrays are split
    elif s0 != s1 and all([s is not None for s in [s0, s1]]):
        raise RuntimeError(
            "DNDarrays given have differing split axes, arr0 {} arr1 {}".format(s0, s1)
        )

    # unsplit and split array
    elif (s0 is None and s1 != axis) or (s1 is None and s0 != axis):
        out_shape = tuple(
            arr1.gshape[x] if x != axis else arr0.gshape[x] + arr1.gshape[x]
            for x in range(len(arr1.gshape))
        )
        out = factories.empty(
            out_shape, split=s1 if s1 is not None else s0, device=arr1.device, comm=arr0.comm
        )

        _, _, arr0_slice = arr1.comm.chunk(arr0.shape, arr1.split)
        _, _, arr1_slice = arr0.comm.chunk(arr1.shape, arr0.split)
        out._DNDarray__array = torch.cat(
            (arr0._DNDarray__array[arr0_slice], arr1._DNDarray__array[arr1_slice]), dim=axis
        )
        out._DNDarray__comm = arr0.comm

        return out

    elif s0 == s1 or any([s is None for s in [s0, s1]]):
        if s0 != axis and all([s is not None for s in [s0, s1]]):
            # the axis is different than the split axis, this case can be easily implemented
            # torch cat arrays together and return a new array that is_split
            out_shape = tuple(
                arr1.gshape[x] if x != axis else arr0.gshape[x] + arr1.gshape[x]
                for x in range(len(arr1.gshape))
            )
            out = factories.empty(out_shape, split=s0, dtype=out_dtype, device=arr0.device)
            out._DNDarray__array = torch.cat(
                (arr0._DNDarray__array, arr1._DNDarray__array), dim=axis
            )
            out._DNDarray__comm = arr0.comm
            return out

        else:
            arr0 = arr0.copy()
            arr1 = arr1.copy()
            # maps are created for where the data is and the output shape is calculated
            lshape_map = torch.zeros((2, arr0.comm.size, len(arr0.gshape)), dtype=torch.int)
            lshape_map[0, arr0.comm.rank, :] = torch.Tensor(arr0.lshape)
            lshape_map[1, arr0.comm.rank, :] = torch.Tensor(arr1.lshape)
            lshape_map_comm = arr0.comm.Iallreduce(MPI.IN_PLACE, lshape_map, MPI.SUM)

            arr0_shape, arr1_shape = list(arr0.shape), list(arr1.shape)
            arr0_shape[axis] += arr1_shape[axis]
            out_shape = tuple(arr0_shape)

            # the chunk map is used for determine how much data should be on each process
            chunk_map = torch.zeros((arr0.comm.size, len(arr0.gshape)), dtype=torch.int)
            _, _, chk = arr0.comm.chunk(out_shape, s0 if s0 is not None else s1)
            for i in range(len(out_shape)):
                chunk_map[arr0.comm.rank, i] = chk[i].stop - chk[i].start
            chunk_map_comm = arr0.comm.Iallreduce(MPI.IN_PLACE, chunk_map, MPI.SUM)

            lshape_map_comm.wait()
            chunk_map_comm.wait()

            if s0 is not None:
                send_slice = [slice(None)] * arr0.ndim
                keep_slice = [slice(None)] * arr0.ndim
                # data is first front-loaded onto the first size/2 processes
                for spr in range(1, arr0.comm.size):
                    if arr0.comm.rank == spr:
                        for pr in range(spr):
                            send_amt = abs((chunk_map[pr, axis] - lshape_map[0, pr, axis]).item())
                            send_amt = (
                                send_amt if send_amt < arr0.lshape[axis] else arr0.lshape[axis]
                            )
                            if send_amt:
                                send_slice[arr0.split] = slice(0, send_amt)
                                keep_slice[arr0.split] = slice(send_amt, arr0.lshape[axis])

                                send = arr0.comm.Isend(
                                    arr0.lloc[send_slice].clone(),
                                    dest=pr,
                                    tag=pr + arr0.comm.size + spr,
                                )
                                arr0._DNDarray__array = arr0.lloc[keep_slice].clone()
                                send.wait()
                    for pr in range(spr):
                        snt = abs((chunk_map[pr, s0] - lshape_map[0, pr, s0]).item())
                        snt = (
                            snt
                            if snt < lshape_map[0, spr, axis]
                            else lshape_map[0, spr, axis].item()
                        )
                        if arr0.comm.rank == pr and snt:
                            shp = list(arr0.gshape)
                            shp[arr0.split] = snt
                            data = torch.zeros(
                                shp, dtype=out_dtype.torch_type(), device=arr0.device.torch_device
                            )

                            arr0.comm.Recv(data, source=spr, tag=pr + arr0.comm.size + spr)
                            arr0._DNDarray__array = torch.cat(
                                (arr0._DNDarray__array, data), dim=arr0.split
                            )
                        lshape_map[0, pr, arr0.split] += snt
                        lshape_map[0, spr, arr0.split] -= snt

            if s1 is not None:
                send_slice = [slice(None)] * arr0.ndim
                keep_slice = [slice(None)] * arr0.ndim
                # push the data backwards (arr1), making the data the proper size for arr1 on the last nodes
                # the data is "compressed" on np/2 processes. data is sent from
                for spr in range(arr0.comm.size - 1, -1, -1):
                    if arr0.comm.rank == spr:
                        for pr in range(arr0.comm.size - 1, spr, -1):
                            # calculate the amount of data to send from the chunk map
                            send_amt = abs((chunk_map[pr, axis] - lshape_map[1, pr, axis]).item())
                            send_amt = (
                                send_amt if send_amt < arr1.lshape[axis] else arr1.lshape[axis]
                            )
                            if send_amt:
                                send_slice[axis] = slice(
                                    arr1.lshape[axis] - send_amt, arr1.lshape[axis]
                                )
                                keep_slice[axis] = slice(0, arr1.lshape[axis] - send_amt)

                                send = arr1.comm.Isend(
                                    arr1.lloc[send_slice].clone(),
                                    dest=pr,
                                    tag=pr + arr1.comm.size + spr,
                                )
                                arr1._DNDarray__array = arr1.lloc[keep_slice].clone()
                                send.wait()
                    for pr in range(arr1.comm.size - 1, spr, -1):
                        snt = abs((chunk_map[pr, axis] - lshape_map[1, pr, axis]).item())
                        snt = (
                            snt
                            if snt < lshape_map[1, spr, axis]
                            else lshape_map[1, spr, axis].item()
                        )

                        if arr1.comm.rank == pr and snt:
                            shp = list(arr1.gshape)
                            shp[axis] = snt
                            data = torch.zeros(
                                shp, dtype=out_dtype.torch_type(), device=arr1.device.torch_device
                            )
                            arr1.comm.Recv(data, source=spr, tag=pr + arr1.comm.size + spr)
                            arr1._DNDarray__array = torch.cat(
                                (data, arr1._DNDarray__array), dim=axis
                            )
                        lshape_map[1, pr, axis] += snt
                        lshape_map[1, spr, axis] -= snt

            if s0 is None:
                arb_slice = [None] * len(arr1.shape)
                for c in range(len(chunk_map)):
                    arb_slice[axis] = c
                    # the chunk map is adjusted by subtracting what data is already in the correct place (the data from
                    # arr1 is already correctly placed) i.e. the chunk map shows how much data is still needed on each
                    # process, the local
                    chunk_map[arb_slice] -= lshape_map[tuple([1] + arb_slice)]

                # after adjusting arr1 need to now select the target data in arr0 on each node with a local slice
                if arr0.comm.rank == 0:
                    lcl_slice = [slice(None)] * arr0.ndim
                    lcl_slice[axis] = slice(chunk_map[0, axis].item())
                    arr0._DNDarray__array = arr0._DNDarray__array[lcl_slice].clone().squeeze()
                ttl = chunk_map[0, axis].item()
                for en in range(1, arr0.comm.size):
                    sz = chunk_map[en, axis]
                    if arr0.comm.rank == en:
                        lcl_slice = [slice(None)] * arr0.ndim
                        lcl_slice[axis] = slice(ttl, sz.item() + ttl, 1)
                        arr0._DNDarray__array = arr0._DNDarray__array[lcl_slice].clone().squeeze()
                    ttl += sz.item()

                if len(arr0.lshape) < len(arr1.lshape):
                    arr0._DNDarray__array.unsqueeze_(axis)

            if s1 is None:
                arb_slice = [None] * len(arr0.shape)
                for c in range(len(chunk_map)):
                    arb_slice[axis] = c
                    chunk_map[arb_slice] -= lshape_map[tuple([0] + arb_slice)]

                # get the desired data in arr1 on each node with a local slice
                if arr1.comm.rank == arr1.comm.size - 1:
                    lcl_slice = [slice(None)] * arr1.ndim
                    lcl_slice[axis] = slice(
                        arr1.lshape[axis] - chunk_map[-1, axis].item(), arr1.lshape[axis], 1
                    )
                    arr1._DNDarray__array = arr1._DNDarray__array[lcl_slice].clone().squeeze()
                ttl = chunk_map[-1, axis].item()
                for en in range(arr1.comm.size - 2, -1, -1):
                    sz = chunk_map[en, axis]
                    if arr1.comm.rank == en:
                        lcl_slice = [slice(None)] * arr1.ndim
                        lcl_slice[axis] = slice(
                            arr1.lshape[axis] - (sz.item() + ttl), arr1.lshape[axis] - ttl, 1
                        )
                        arr1._DNDarray__array = arr1._DNDarray__array[lcl_slice].clone().squeeze()
                    ttl += sz.item()
                if len(arr1.lshape) < len(arr0.lshape):
                    arr1._DNDarray__array.unsqueeze_(axis)

            # now that the data is in the proper shape, need to concatenate them on the nodes where they both exist for
            # the others, just set them equal
            out = factories.empty(
                out_shape,
                split=s0 if s0 is not None else s1,
                dtype=out_dtype,
                device=arr0.device,
                comm=arr0.comm,
            )
            res = torch.cat((arr0._DNDarray__array, arr1._DNDarray__array), dim=axis)
            out._DNDarray__array = res

            return out


def diag(a, offset=0):
    """
    Extract a diagonal or construct a diagonal array.
    See the documentation for `heat.diagonal` for more information about extracting the diagonal.

    Parameters
    ----------
    a: ht.DNDarray
        The array holding data for creating a diagonal array or extracting a diagonal.
        If a is a 1-dimensional array a diagonal 2d-array will be returned.
        If a is a n-dimensional array with n > 1 the diagonal entries will be returned in an n-1 dimensional array.
    offset: int, optional
        The offset from the main diagonal.
        Offset greater than zero means above the main diagonal, smaller than zero is below the main diagonal.

    Returns
    -------
    res: ht.DNDarray
        The extracted diagonal or the constructed diagonal array

    Examples
    --------
    >>> import heat as ht
    >>> a = ht.array([1, 2])
    >>> ht.diag(a)
    tensor([[1, 0],
           [0, 2]])

    >>> ht.diag(a, offset=1)
    tensor([[0, 1, 0],
           [0, 0, 2],
           [0, 0, 0]])

    >>> ht.equal(ht.diag(ht.diag(a)), a)
    True
    >>> a = ht.array([[1, 2], [3, 4]])
    >>> ht.diag(a)
    tensor([1, 4])
    """
    if len(a.shape) > 1:
        return diagonal(a, offset=offset)
    elif len(a.shape) < 1:
        raise ValueError("input array must be of dimension 1 or greater")
    if not isinstance(offset, int):
        raise ValueError("offset must be an integer, got", type(offset))
    if not isinstance(a, dndarray.DNDarray):
        raise ValueError("a must be a DNDarray, got", type(a))

    # 1-dimensional array, must be extended to a square diagonal matrix
    gshape = (a.shape[0] + abs(offset),) * 2
    off, lshape, _ = a.comm.chunk(gshape, a.split)

    # This ensures that the data is on the correct nodes
    if offset > 0:
        padding = factories.empty(
            (offset,), dtype=a.dtype, split=None, device=a.device, comm=a.comm
        )
        a = concatenate((a, padding))
        indices_x = torch.arange(0, min(lshape[0], max(gshape[0] - off - offset, 0)))
    elif offset < 0:
        padding = factories.empty(
            (abs(offset),), dtype=a.dtype, split=None, device=a.device, comm=a.comm
        )
        a = concatenate((padding, a))
        indices_x = torch.arange(max(0, min(abs(offset) - off, lshape[0])), lshape[0])
    else:
        # Offset = 0 values on main diagonal
        indices_x = torch.arange(0, lshape[0])

    indices_y = indices_x + off + offset
    a.balance_()

    local = torch.zeros(lshape, dtype=a.dtype.torch_type(), device=a.device.torch_device)
    local[indices_x, indices_y] = a._DNDarray__array[indices_x]

    return factories.array(local, dtype=a.dtype, is_split=a.split, device=a.device, comm=a.comm)


def diagonal(a, offset=0, dim1=0, dim2=1):
    """
    Extract a diagonal of an n-dimensional array with n > 1.
    The returned array will be of dimension n-1.

    Parameters
    ----------
    a: ht.DNDarray
        The array of which the diagonal should be extracted.
    offset: int, optional
        The offset from the main diagonal.
        Offset greater than zero means above the main diagonal, smaller than zero is below the main diagonal.
        Default is 0 which means the main diagonal will be selected.
    dim1: int, optional
        First dimension with respect to which to take the diagonal.
        Default is 0.
    dim2: int, optional
        Second dimension with respect to which to take the diagonal.
        Default is 1.
    Returns
    -------
    res: ht.DNDarray
        An array holding the extracted diagonal.

    Examples
    --------
    >>> import heat as ht
    >>> a = ht.array([[1, 2], [3, 4]])
    >>> ht.diagonal(a)
    tensor([1, 4])

    >>> ht.diagonal(a, offset=1)
    tensor([2])

    >>> ht.diagonal(a, offset=-1)
    tensor([3])

    >>> a = ht.array([[[0, 1], [2, 3]], [[4, 5], [6, 7]]])
    >>> ht.diagonal(a)
    tensor([[0, 6],
           [1, 7]])

    >>> ht.diagonal(a, dim2=2)
    tensor([[0, 5],
           [2, 7]])
    """
    dim1, dim2 = stride_tricks.sanitize_axis(a.shape, (dim1, dim2))

    if dim1 == dim2:
        raise ValueError("Dim1 and dim2 need to be different")
    if not isinstance(a, dndarray.DNDarray):
        raise ValueError("a must be a DNDarray, got", type(a))
    if not isinstance(offset, int):
        raise ValueError("offset must be an integer, got", type(offset))

    shape = a.gshape
    ax1 = shape[dim1]
    ax2 = shape[dim2]
    # determine the number of diagonal elements that will be retrieved
    length = min(ax1, ax2 - offset) if offset >= 0 else min(ax2, ax1 + offset)
    # Remove dim1 and dim2 from shape and append resulting length
    shape = tuple([x for ind, x in enumerate(shape) if ind not in (dim1, dim2)]) + (length,)
    x, y = min(dim1, dim2), max(dim1, dim2)

    if a.split is None:
        split = None
    elif a.split < x < y:
        split = a.split
    elif x < a.split < y:
        split = a.split - 1
    elif x < y < a.split:
        split = a.split - 2
    else:
        split = len(shape) - 1

    if a.split is None or a.split not in (dim1, dim2):
        result = torch.diagonal(a._DNDarray__array, offset=offset, dim1=dim1, dim2=dim2)
    else:
        vz = 1 if a.split == dim1 else -1
        off, _, _ = a.comm.chunk(a.shape, a.split)
        result = torch.diagonal(a._DNDarray__array, offset=offset + vz * off, dim1=dim1, dim2=dim2)
    return factories.array(result, dtype=a.dtype, is_split=split, device=a.device, comm=a.comm)


def expand_dims(a, axis):
    """
    Expand the shape of an array.

    Insert a new axis that will appear at the axis position in the expanded array shape.

    Parameters
    ----------
    a : ht.DNDarray
        Input array to be expanded.
    axis : int
        Position in the expanded axes where the new axis is placed.

    Returns
    -------
    res : ht.DNDarray
        Output array. The number of dimensions is one greater than that of the input array.

    Raises
    ------
    ValueError
        If the axis is not in range of the axes.

    Examples
    --------
    >>> x = ht.array([1,2])
    >>> x.shape
    (2,)

    >>> y = ht.expand_dims(x, axis=0)
    >>> y
    array([[1, 2]])
    >>> y.shape
    (1, 2)

    >>> y = ht.expand_dims(x, axis=1)
    >>> y
    array([[1],
           [2]])
    >>> y.shape
    (2, 1)
    """
    # ensure type consistency
    if not isinstance(a, dndarray.DNDarray):
        raise TypeError("expected ht.DNDarray, but was {}".format(type(a)))

    # sanitize axis, introduce arbitrary dummy dimension to model expansion
    axis = stride_tricks.sanitize_axis(a.shape + (1,), axis)

    return dndarray.DNDarray(
        a._DNDarray__array.unsqueeze(dim=axis),
        a.shape[:axis] + (1,) + a.shape[axis:],
        a.dtype,
        a.split if a.split is None or a.split < axis else a.split + 1,
        a.device,
        a.comm,
    )


def flatten(a):
    """
    Flattens an array into one dimension.
    WARNING: if a.split > 0, then the array must be resplit.

    Parameters
    ----------
    a : DNDarray
        array to collapse
    Returns
    -------
    ret : DNDarray
        flattened copy
    Examples
    --------
    >>> a = ht.array([[[1,2],[3,4]],[[5,6],[7,8]]])
    >>> ht.flatten(a)
    tensor([1,2,3,4,5,6,7,8])
    """
    if a.split is None:
        return factories.array(
            torch.flatten(a._DNDarray__array),
            dtype=a.dtype,
            is_split=None,
            device=a.device,
            comm=a.comm,
        )

    if a.split > 0:
        a = resplit(a, 0)

    a = factories.array(
        torch.flatten(a._DNDarray__array),
        dtype=a.dtype,
        is_split=a.split,
        device=a.device,
        comm=a.comm,
    )
    a.balance_()

    return a


def flip(a, axis=None):
    """
    Reverse the order of elements in an array along the given axis.

    The shape of the array is preserved, but the elements are reordered.

    Parameters
    ----------
    a: ht.DNDarray
        Input array to be flipped
    axis: int, tuple
        A list of axes to be flipped

    Returns
    -------
    res: ht.DNDarray
        The flipped array.

    Examples
    --------
    >>> a = ht.array([[0,1],[2,3]])
    >>> ht.flip(a, [0])
    tensor([[2, 3],
        [0, 1]])

    >>> b = ht.array([[0,1,2],[3,4,5]], split=1)
    >>> ht.flip(a, [0,1])
    (1/2) tensor([5,4,3])
    (2/2) tensor([2,1,0])
    """
    # flip all dimensions
    if axis is None:
        axis = tuple(range(a.ndim))

    # torch.flip only accepts tuples
    if isinstance(axis, int):
        axis = [axis]

    flipped = torch.flip(a._DNDarray__array, axis)

    if a.split not in axis:
        return factories.array(
            flipped, dtype=a.dtype, is_split=a.split, device=a.device, comm=a.comm
        )

    # Need to redistribute tensors on split axis
    # Get local shapes
    old_lshape = a.lshape
    dest_proc = a.comm.size - 1 - a.comm.rank
    new_lshape = a.comm.sendrecv(old_lshape, dest=dest_proc, source=dest_proc)

    # Exchange local tensors
    req = a.comm.Isend(flipped, dest=dest_proc)
    received = torch.empty(new_lshape, dtype=a._DNDarray__array.dtype, device=a.device.torch_device)
    a.comm.Recv(received, source=dest_proc)

    res = factories.array(received, dtype=a.dtype, is_split=a.split, device=a.device, comm=a.comm)
    res.balance_()  # after swapping, first processes may be empty
    req.Wait()
    return res


def fliplr(a):
    """
        Flip array in the left/right direction. If a.ndim > 2, flip along dimension 1.

        Parameters
        ----------
        a: ht.DNDarray
            Input array to be flipped, must be at least 2-D

        Returns
        -------
        res: ht.DNDarray
            The flipped array.

        Examples
        --------
        >>> a = ht.array([[0,1],[2,3]])
        >>> ht.fliplr(a)
        tensor([[1, 0],
                [3, 2]])

        >>> b = ht.array([[0,1,2],[3,4,5]], split=0)
        >>> ht.fliplr(b)
        (1/2) tensor([[2, 1, 0]])
        (2/2) tensor([[5, 4, 3]])
    """
    return flip(a, 1)


def flipud(a):
    """
        Flip array in the up/down direction.

        Parameters
        ----------
        a: ht.DNDarray
            Input array to be flipped

        Returns
        -------
        res: ht.DNDarray
            The flipped array.

        Examples
        --------
        >>> a = ht.array([[0,1],[2,3]])
        >>> ht.flipud(a)
        tensor([[2, 3],
            [0, 1]])

        >>> b = ht.array([[0,1,2],[3,4,5]], split=0)
        >>> ht.flipud(b)
        (1/2) tensor([3,4,5])
        (2/2) tensor([0,1,2])
    """
    return flip(a, 0)


def hstack(tup):
    """
    Stack arrays in sequence horizontally (column wise).
    This is equivalent to concatenation along the second axis, except for 1-D
    arrays where it concatenates along the first axis. Rebuilds arrays divided
    by `hsplit`.

    Parameters
    ----------
    tup : sequence of DNDarrays
        The arrays must have the same shape along all but the second axis,
        except 1-D arrays which can be any length.
    Returns
    -------
    stacked : DNDarray
        The array formed by stacking the given arrays.

    Examples
    --------
    >>> a = ht.array((1,2,3))
    >>> b = ht.array((2,3,4))
    >>> ht.hstack((a,b))._DNDarray__array
    [0/1] tensor([1, 2, 3, 2, 3, 4])
    [1/1] tensor([1, 2, 3, 2, 3, 4])
    >>> a = ht.array((1,2,3), split=0)
    >>> b = ht.array((2,3,4), split=0)
    >>> ht.hstack((a,b))._DNDarray__array
    [0/1] tensor([1, 2, 3])
    [1/1] tensor([2, 3, 4])
    >>> a = ht.array([[1],[2],[3]], split=0)
    >>> b = ht.array([[2],[3],[4]], split=0)
    >>> ht.hstack((a,b))._DNDarray__array
    [0/1] tensor([[1, 2],
    [0/1]         [2, 3]])
    [1/1] tensor([[3, 4]])
    """
    tup = list(tup)
    axis = 1
    all_vec = False
    if len(tup) == 2 and all(len(x.gshape) == 1 for x in tup):
        axis = 0
        all_vec = True
    if not all_vec:
        for cn, arr in enumerate(tup):
            if len(arr.gshape) == 1:
                tup[cn] = arr.expand_dims(1)

    return concatenate(tup, axis=axis)


<<<<<<< HEAD
def pad(array, pad_width, mode="constant", constant_values=0):
    """
    Pads tensor with a specific value (default=0).
    (Not all dimensions supported)


    Parameters
    ----------
    array : DNDarray
        array to be padded
    pad_width: Union[int, Sequence[Sequence[int, int], ...]]
        Number of values padded to the edges of each axis. ((before_1, after_1),...(before_N, after_N)) unique pad widths for each axis.
        Shortcuts:
            - ((before, after),)  or (before, after)
                --> before and after pad width for each axis.
            - (pad_width,) or int
                --> before = after = pad width for all axes.

        Determines how many elements are padded along which dimension.
        Therefore:
        - pad last dimension:       (
                                        padding_left, padding_right
                                    )
        - pad last 2 dimensions:    (
                                        (padding_top, padding_bottom),
                                        (padding_left, padding_right)
                                    )
        - pad last 3 dimensions:    (
                                        (padding_front, padding_back)
                                        (padding_top, padding_bottom),
                                        (paddling_left, padding_right),
                                    )
        - ... (same pattern)
    mode : str, optional
        - 'constant' (default): Pads the input tensor boundaries with a constant value.
            --> available for arbitrary dimensions

    constant_values: Union[int, float, Sequence[Sequence[int,int], ...], Sequence[Sequence[float,float], ...]]
        Number or tuple of 2-element-sequences (containing numbers), optional (default=0)
        The fill values for each axis (1 tuple per axis).
        ((before_1, after_1), ... (before_N, after_N)) unique pad values for each axis.

        Shortcuts:
            - ((before, after),) or (before, after)
               --> before and after padding values for each axis.
            - (value,) or int
                --> before = after = padding value for all axes.

        Hint: This function follows the principle of datatype integrity.
        Therefore, an array can only be padded with values of the same datatype.
        All values that violate this rule are implicitly cast to the datatype of the ``DNDarray``.

    Returns
    -------
    padded_tensor : DNDarray
        The padded tensor

    Examples
    --------
    >>> a = torch.arange(2 * 3 * 4).reshape(2, 3, 4)
    >>> b = ht.array(a, split = 0)


    Pad last dimension
    >>> c = ht.pad(b, (2,1), constant_values=1)
    tensor([[[ 1,  1,  0,  1,  2,  3,  1],
         [ 1,  1,  4,  5,  6,  7,  1],
         [ 1,  1,  8,  9, 10, 11,  1]],

        [[ 1,  1, 12, 13, 14, 15,  1],
         [ 1,  1, 16, 17, 18, 19,  1],
         [ 1,  1, 20, 21, 22, 23,  1]]])


    Pad last 2 dimensions
    >>> d = ht.pad(b, [(1,0), (2,1)])
    tensor([[[ 0,  0,  0,  0,  0,  0,  0],
         [ 0,  0,  0,  1,  2,  3,  0],
         [ 0,  0,  4,  5,  6,  7,  0],
         [ 0,  0,  8,  9, 10, 11,  0]],

        [[ 0,  0,  0,  0,  0,  0,  0],
         [ 0,  0, 12, 13, 14, 15,  0],
         [ 0,  0, 16, 17, 18, 19,  0],
         [ 0,  0, 20, 21, 22, 23,  0]]])


    Pad last 3 dimensions
    >>> e = ht.pad(b, ((2,1), [1,0], (2,1)))
    tensor([[[ 0,  0,  0,  0,  0,  0,  0],
         [ 0,  0,  0,  0,  0,  0,  0],
         [ 0,  0,  0,  0,  0,  0,  0],
         [ 0,  0,  0,  0,  0,  0,  0]],

        [[ 0,  0,  0,  0,  0,  0,  0],
         [ 0,  0,  0,  0,  0,  0,  0],
         [ 0,  0,  0,  0,  0,  0,  0],
         [ 0,  0,  0,  0,  0,  0,  0]],

        [[ 0,  0,  0,  0,  0,  0,  0],
         [ 0,  0,  0,  1,  2,  3,  0],
         [ 0,  0,  4,  5,  6,  7,  0],
         [ 0,  0,  8,  9, 10, 11,  0]],

        [[ 0,  0,  0,  0,  0,  0,  0],
         [ 0,  0, 12, 13, 14, 15,  0],
         [ 0,  0, 16, 17, 18, 19,  0],
         [ 0,  0, 20, 21, 22, 23,  0]],

        [[ 0,  0,  0,  0,  0,  0,  0],
         [ 0,  0,  0,  0,  0,  0,  0],
         [ 0,  0,  0,  0,  0,  0,  0],
         [ 0,  0,  0,  0,  0,  0,  0]]])

    """

    if not isinstance(array, dndarray.DNDarray):
        raise TypeError("expected array to be a ht.DNDarray, but was {}".format(type(array)))

    if not isinstance(mode, str):
        raise TypeError("expected mode to be a string, but was {}".format(type(mode)))

    # shortcut int for all dimensions
    if isinstance(pad_width, int):
        pad = (pad_width,) * 2 * len(array.shape)

    elif not isinstance(pad_width, (tuple, list)):
        raise TypeError(
            "expected pad_width to be an integer or a sequence (tuple or list), but was {}".format(
                type(pad_width)
            )
        )

    # shortcut one sequence within a sequence for all dimensions - ((before,after), ) = pad_width
    elif len(pad_width) == 1:
        if isinstance(pad_width[0], int):
            pad = (pad_width[0],) * 2 * len(array.shape)
        elif not (isinstance(pad_width[0], tuple) or isinstance(pad_width[0], list)):
            raise TypeError(
                "For shortcut option '1 sequence for all dimensions', expected element within pad_width to be a tuple or list, but was {}".format(
                    type(pad_width[0])
                )
            )
        elif len(pad_width[0]) == 2:
            pad = pad_width[0] * len(array.shape)
        else:
            raise ValueError(
                f"Pad_width {pad_width} invalid.\n Apart from shortcut options (--> documentation), "
                "each sequence within pad_width must contain 2 elements."
            )
    # shortcut - one sequence for all dimensions - (before,after) = pad_width
    elif len(pad_width) == 2 and isinstance(pad_width[0], int) and isinstance(pad_width[1], int):
        pad_width = tuple(pad_width)
        pad = pad_width * len(array.shape)

    # no shortcut - padding of various dimensions
    else:
        if any(
            not (isinstance(pad_tuple, tuple) or isinstance(pad_tuple, list))
            for pad_tuple in pad_width
        ):
            raise TypeError(
                f"Invalid type for pad_width {pad_width}.\nApart from shortcut options (--> documentation),"
                "pad_width has to be a sequence of (2 elements) sequences (sequence=tuple or list)."
            )
        pad = tuple()
        # Transform numpy pad_width to torch pad (--> one tuple containing all padding spans)
        for pad_tuple in pad_width:
            if isinstance(pad_tuple, list):
                pad_tuple = tuple(pad_tuple)
            pad = pad_tuple + pad

        if len(pad) % 2 != 0:
            raise ValueError(
                f"Pad_width {pad_width} invalid.\n Apart from shortcut options (--> documentation), "
                "each sequence within pad_width must contain 2 elements."
            )

        if len(pad) // 2 > len(array.shape):
            raise ValueError(
                f"Not enough dimensions to pad.\n"
                f"Padding a {len(array.shape)}-dimensional tensor for {len(pad)//2}"
                f" dimensions is not possible."
            )

    # value_tuple = all padding values stored in 1 tuple
    if isinstance(constant_values, tuple) or isinstance(constant_values, list):
        value_tuple = tuple()
        # sequences for each dimension defined within one sequence
        if isinstance(constant_values[0], tuple) or isinstance(constant_values[0], list):
            # one sequence for all dimensions - values = ((before, after),)
            if len(constant_values) == 1:
                value_tuple = constant_values[0] * (len(pad) // 2)
            else:
                for value_pair in constant_values:
                    if isinstance(value_pair, tuple):
                        pass
                    elif isinstance(value_pair, list):
                        value_pair = tuple(value_pair)
                    else:
                        raise TypeError(
                            f"Value pair {value_pair} within values invalid. Expected all elements within values to be sequences(list/tuple),"
                            f"but one was: {type(value_pair)}"
                        )
                    value_tuple = value_pair + value_tuple

            if len(value_tuple) % 2 != 0:
                raise ValueError(
                    f"Expected values to contain an even amount of elements, but got {len(value_tuple)}"
                )

        # One sequence for all dimensions - values = (before, after)
        elif len(constant_values) == 2:
            value_tuple = constant_values * (len(pad) // 2)

    rank_array = len(array.shape)
    amount_pad_dim = len(pad) // 2
    pad_dim = [rank_array - i for i in range(1, amount_pad_dim + 1)]

    array_torch = array._DNDarray__array

    if array.split is not None:
        counts = array.comm.counts_displs_shape(array.gshape, array.split)[0]
        amount_of_processes = len(counts)

    # calculate gshape for output tensor
    output_shape_list = list(array.gshape)

    for i in range(0, len(pad), 2):
        output_shape_list[-((i // 2) + 1)] += sum(pad[i : i + 2])

    output_shape = tuple(output_shape_list)

    # -------------------------------------------------------------------------------------------------------------------
    # CASE 1: Padding in non split dimension or no distribution at all
    # ------------------------------------------------------------------------------------------------------------------
    # no data
    if 0 in list(array.lshape):
        adapted_lshape_list = [
            0 if i == array.split else output_shape[i] for i in range(len(output_shape))
        ]
        adapted_lshape = tuple(adapted_lshape_list)
        padded_torch_tensor = torch.empty(adapted_lshape, dtype=array._DNDarray__array.dtype)
    else:
        if array.split is None or array.split not in pad_dim or amount_of_processes == 1:
            # values = scalar
            if isinstance(constant_values, int) or isinstance(constant_values, float):
                padded_torch_tensor = torch.nn.functional.pad(
                    array_torch, pad, mode, constant_values
                )
            # values = sequence with one value for all dimensions
            elif len(constant_values) == 1 and (
                isinstance(constant_values[0], int) or isinstance(constant_values[0], float)
            ):
                padded_torch_tensor = torch.nn.functional.pad(
                    array_torch, pad, mode, constant_values[0]
                )
            else:
                padded_torch_tensor = array_torch
                for i in range(len(value_tuple) - 1, -1, -1):
                    pad_list = [0] * 2 * rank_array
                    pad_list[i] = pad[i]
                    pad_tuple = tuple(pad_list)
                    padded_torch_tensor = torch.nn.functional.pad(
                        padded_torch_tensor, pad_tuple, mode, value_tuple[i]
                    )
        else:
            # ------------------------------------------------------------------------------------------------------------------
            # CASE 2: padding in split dimension and function runs on more than 1 process
            #
            # Pad only first/last tensor portion on node (i.e. only beginning/end in split dimension)
            # --> "Calculate" pad tuple for the corresponding tensor portion/ the two indices which have to be set to zero
            #      in different paddings depending on the dimension
            #       Calculate the index of the first element in tuple that has to change/set to zero in
            #       some dimensions (the following is the second)
            # ------------------------------------------------------------------------------------------------------------------

            pad_beginning_list = list(pad)
            pad_end_list = list(pad)
            pad_middle_list = list(pad)

            # calculate the corresponding pad tuples
            first_idx_set_zero = 2 * (rank_array - array.split - 1)

            pad_end_list[first_idx_set_zero] = 0
            pad_beginning_list[first_idx_set_zero + 1] = 0
            pad_middle_list[first_idx_set_zero : first_idx_set_zero + 2] = [0, 0]

            pad_beginning = tuple(pad_beginning_list)
            pad_end = tuple(pad_end_list)
            pad_middle = tuple(pad_middle_list)

            if amount_of_processes >= array.shape[array.split]:
                last_ps_with_data = array.shape[array.split] - 1
            else:
                last_ps_with_data = amount_of_processes - 1

            rank = array.comm.rank

            # first process - pad beginning
            if rank == 0:
                pad_tuple_curr_rank = pad_beginning

            # last process - pad end
            elif rank == last_ps_with_data:
                pad_tuple_curr_rank = pad_end

            # pad middle
            else:
                pad_tuple_curr_rank = pad_middle

            if isinstance(constant_values, (int, float)):
                padded_torch_tensor = torch.nn.functional.pad(
                    array_torch, pad_tuple_curr_rank, mode, constant_values
                )

            elif len(constant_values) == 1 and isinstance(constant_values[0], (int, float)):
                padded_torch_tensor = torch.nn.functional.pad(
                    array_torch, pad_tuple_curr_rank, mode, constant_values[0]
                )

            else:
                padded_torch_tensor = array_torch
                for i in range(len(value_tuple) - 1, -1, -1):
                    pad_list = [0] * 2 * rank_array
                    pad_list[i] = pad_tuple_curr_rank[i]
                    pad_tuple = tuple(pad_list)
                    padded_torch_tensor = torch.nn.functional.pad(
                        padded_torch_tensor, pad_tuple, mode, value_tuple[i]
                    )

    padded_tensor = factories.array(
        padded_torch_tensor,
        dtype=array.dtype,
        is_split=array.split,
        device=array.device,
        comm=array.comm,
    )

    padded_tensor.balance_()

    return padded_tensor


def reshape(a, shape, axis=None):
=======
def reshape(a, shape, new_split=None):
>>>>>>> 720a8789
    """
    Returns a tensor with the same data and number of elements as a, but with the specified shape.

    Parameters
    ----------
    a : ht.DNDarray
        The input tensor
    shape : tuple, list
        Shape of the new tensor
    new_split : int, optional
        The new split axis if `a` is a split DNDarray. None denotes same axis.
        Default : None

    Returns
    -------
    reshaped : ht.DNDarray
        The DNDarray with the specified shape

    Raises
    ------
    ValueError
        If the number of elements changes in the new shape.

    Examples
    --------
    >>> a = ht.zeros((3,4))
    >>> ht.reshape(a, (4,3))
    tensor([[0,0,0],
            [0,0,0],
            [0,0,0],
            [0,0,0]])

    >>> a = ht.linspace(0, 14, 8, split=0)
    >>> ht.reshape(a, (2,4))
    (1/2) tensor([[0., 2., 4., 6.]])
    (2/2) tensor([[ 8., 10., 12., 14.]])
    """
    if not isinstance(a, dndarray.DNDarray):
        raise TypeError("'a' must be a DNDarray, currently {}".format(type(a)))
    if not isinstance(shape, (list, tuple)):
        raise TypeError("shape must be list, tuple, currently {}".format(type(shape)))
        # check new_split parameter
    if new_split is None:
        new_split = a.split
    stride_tricks.sanitize_axis(shape, new_split)
    tdtype, tdevice = a.dtype.torch_type(), a.device.torch_device
    # Check the type of shape and number elements
    shape = stride_tricks.sanitize_shape(shape)
    if torch.prod(torch.tensor(shape, device=tdevice)) != a.size:
        raise ValueError("cannot reshape array of size {} into shape {}".format(a.size, shape))

    def reshape_argsort_counts_displs(
        shape1, lshape1, displs1, axis1, shape2, displs2, axis2, comm
    ):
        """
        Compute the send order, counts, and displacements.
        """
        shape1 = torch.tensor(shape1, dtype=tdtype, device=tdevice)
        lshape1 = torch.tensor(lshape1, dtype=tdtype, device=tdevice)
        shape2 = torch.tensor(shape2, dtype=tdtype, device=tdevice)
        # constants
        width = torch.prod(lshape1[axis1:], dtype=torch.int)
        height = torch.prod(lshape1[:axis1], dtype=torch.int)
        global_len = torch.prod(shape1[axis1:])
        ulen = torch.prod(shape2[axis2 + 1 :])
        gindex = displs1[comm.rank] * torch.prod(shape1[axis1 + 1 :])

        # Get axis position on new split axis
        mask = torch.arange(width, device=tdevice) + gindex
        mask = mask + torch.arange(height, device=tdevice).reshape([height, 1]) * global_len
        mask = (torch.floor_divide(mask, ulen)) % shape2[axis2]
        mask = mask.flatten()

        # Compute return values
        counts = torch.zeros(comm.size, dtype=torch.int, device=tdevice)
        displs = torch.zeros_like(counts)
        argsort = torch.empty_like(mask, dtype=torch.long)
        plz = 0
        for i in range(len(displs2) - 1):
            mat = torch.where((mask >= displs2[i]) & (mask < displs2[i + 1]))[0]
            counts[i] = mat.numel()
            argsort[plz : counts[i] + plz] = mat
            plz += counts[i]
        displs[1:] = torch.cumsum(counts[:-1], dim=0)
        return argsort, counts, displs

    # Forward to Pytorch directly
    if a.split is None:
        return factories.array(
            torch.reshape(a._DNDarray__array, shape), dtype=a.dtype, device=a.device, comm=a.comm
        )

    # Create new flat result tensor
    _, local_shape, _ = a.comm.chunk(shape, new_split)
    data = torch.empty(local_shape, dtype=tdtype, device=tdevice).flatten()

    # Calculate the counts and displacements
    _, old_displs, _ = a.comm.counts_displs_shape(a.shape, a.split)
    _, new_displs, _ = a.comm.counts_displs_shape(shape, new_split)

    old_displs += (a.shape[a.split],)
    new_displs += (shape[new_split],)

    sendsort, sendcounts, senddispls = reshape_argsort_counts_displs(
        a.shape, a.lshape, old_displs, a.split, shape, new_displs, new_split, a.comm
    )
    recvsort, recvcounts, recvdispls = reshape_argsort_counts_displs(
        shape, local_shape, new_displs, new_split, a.shape, old_displs, a.split, a.comm
    )

    # rearange order
    send = a._DNDarray__array.flatten()[sendsort]
    a.comm.Alltoallv((send, sendcounts, senddispls), (data, recvcounts, recvdispls))

    # original order
    backsort = torch.argsort(recvsort)
    data = data[backsort]

    # Reshape local tensor
    data = data.reshape(local_shape)

    return factories.array(data, dtype=a.dtype, is_split=new_split, device=a.device, comm=a.comm)


def rot90(m, k=1, axes=(0, 1)):
    """
    Rotate an array by 90 degrees in the plane specified by axes.
    Rotation direction is from the first towards the second axis.

    Parameters
    ----------
    m : DNDarray
        Array of two or more dimensions.
    k : integer
        Number of times the array is rotated by 90 degrees.
    axes: (2,) int list or tuple
        The array is rotated in the plane defined by the axes.
        Axes must be different.

    Returns
    -------
    DNDarray

    Notes
    -----
    rot90(m, k=1, axes=(1,0)) is the reverse of rot90(m, k=1, axes=(0,1))
    rot90(m, k=1, axes=(1,0)) is equivalent to rot90(m, k=-1, axes=(0,1))

    May change the split axis on distributed tensors

    Raises
    ------
    TypeError
        If first parameter is not a :class:DNDarray.
    TypeError
        If parameter ``k`` is not castable to integer.
    ValueError
        If ``len(axis)!=2``.
    ValueError
        If the axes are the same.
    ValueError
        If axes are out of range.

    Examples
    --------
    >>> m = ht.array([[1,2],[3,4]], dtype=ht.int)
    >>> m
    tensor([[1, 2],
            [3, 4]], dtype=torch.int32)
    >>> ht.rot90(m)
    tensor([[2, 4],
            [1, 3]], dtype=torch.int32)
    >>> ht.rot90(m, 2)
    tensor([[4, 3],
            [2, 1]], dtype=torch.int32)
    >>> m = ht.arange(8).reshape((2,2,2))
    >>> ht.rot90(m, 1, (1,2))
    tensor([[[1, 3],
             [0, 2]],
            [[5, 7],
             [4, 6]]], dtype=torch.int32)
    """
    axes = tuple(axes)
    if len(axes) != 2:
        raise ValueError("len(axes) must be 2.")

    if not isinstance(m, dndarray.DNDarray):
        raise TypeError("expected m to be a ht.DNDarray, but was {}".format(type(m)))

    if axes[0] == axes[1] or np.absolute(axes[0] - axes[1]) == m.ndim:
        raise ValueError("Axes must be different.")

    if axes[0] >= m.ndim or axes[0] < -m.ndim or axes[1] >= m.ndim or axes[1] < -m.ndim:
        raise ValueError("Axes={} out of range for array of ndim={}.".format(axes, m.ndim))

    if m.split is None:
        return factories.array(
            torch.rot90(m._DNDarray__array, k, axes), dtype=m.dtype, device=m.device, comm=m.comm
        )

    try:
        k = int(k)
    except (TypeError, ValueError):
        raise TypeError("Unknown type, must be castable to integer")

    k %= 4

    if k == 0:
        return m.copy()
    if k == 2:
        return flip(flip(m, axes[0]), axes[1])

    axes_list = np.arange(0, m.ndim).tolist()
    (axes_list[axes[0]], axes_list[axes[1]]) = (axes_list[axes[1]], axes_list[axes[0]])

    if k == 1:
        return linalg.transpose(flip(m, axes[1]), axes_list)
    else:
        # k == 3
        return flip(linalg.transpose(m, axes_list), axes[1])


def shape(a):
    """
    Returns the shape of a DNDarray `a`.

    Parameters
    ----------
    a : DNDarray

    Returns
    -------
    tuple of ints
    """
    # sanitize input
    if not isinstance(a, dndarray.DNDarray):
        raise TypeError("Expected a to be a DNDarray but was {}".format(type(a)))

    return a.gshape


def sort(a, axis=None, descending=False, out=None):
    """
    Sorts the elements of the DNDarray a along the given dimension (by default in ascending order) by their value.

    The sorting is not stable which means that equal elements in the result may have a different ordering than in the
    original array.

    Sorting where `axis == a.split` needs a lot of communication between the processes of MPI.

    Parameters
    ----------
    a : ht.DNDarray
        Input array to be sorted.
    axis : int, optional
        The dimension to sort along.
        Default is the last axis.
    descending : bool, optional
        If set to true values are sorted in descending order
        Default is false
    out : ht.DNDarray or None, optional
        A location in which to store the results. If provided, it must have a broadcastable shape. If not provided
        or set to None, a fresh tensor is allocated.

    Returns
    -------
    values : ht.DNDarray
        The sorted local results.
    indices
        The indices of the elements in the original data

    Raises
    ------
    ValueError
        If the axis is not in range of the axes.

    Examples
    --------
    >>> x = ht.array([[4, 1], [2, 3]], split=0)
    >>> x.shape
    (1, 2)
    (1, 2)

    >>> y = ht.sort(x, axis=0)
    >>> y
    (array([[2, 1]], array([[1, 0]]))
    (array([[4, 3]], array([[0, 1]]))

    >>> ht.sort(x, descending=True)
    (array([[4, 1]], array([[0, 1]]))
    (array([[3, 2]], array([[1, 0]]))
    """
    # default: using last axis
    if axis is None:
        axis = len(a.shape) - 1

    stride_tricks.sanitize_axis(a.shape, axis)

    if a.split is None or axis != a.split:
        # sorting is not affected by split -> we can just sort along the axis
        final_result, final_indices = torch.sort(
            a._DNDarray__array, dim=axis, descending=descending
        )

    else:
        # sorting is affected by split, processes need to communicate results
        # transpose so we can work along the 0 axis
        transposed = a._DNDarray__array.transpose(axis, 0)
        local_sorted, local_indices = torch.sort(transposed, dim=0, descending=descending)

        size = a.comm.Get_size()
        rank = a.comm.Get_rank()
        counts, disp, _ = a.comm.counts_displs_shape(a.gshape, axis=axis)

        actual_indices = local_indices.to(dtype=local_sorted.dtype) + disp[rank]

        length = local_sorted.size()[0]

        # Separate the sorted tensor into size + 1 equal length partitions
        partitions = [x * length // (size + 1) for x in range(1, size + 1)]
        local_pivots = (
            local_sorted[partitions]
            if counts[rank]
            else torch.empty((0,) + local_sorted.size()[1:], dtype=local_sorted.dtype)
        )

        # Only processes with elements should share their pivots
        gather_counts = [int(x > 0) * size for x in counts]
        gather_displs = (0,) + tuple(np.cumsum(gather_counts[:-1]))

        pivot_dim = list(transposed.size())
        pivot_dim[0] = size * sum([1 for x in counts if x > 0])

        # share the local pivots with root process
        pivot_buffer = torch.empty(
            pivot_dim, dtype=a.dtype.torch_type(), device=a.device.torch_device
        )
        a.comm.Gatherv(local_pivots, (pivot_buffer, gather_counts, gather_displs), root=0)

        pivot_dim[0] = size - 1
        global_pivots = torch.empty(
            pivot_dim, dtype=a.dtype.torch_type(), device=a.device.torch_device
        )

        # root process creates new pivots and shares them with other processes
        if rank == 0:
            sorted_pivots, _ = torch.sort(pivot_buffer, descending=descending, dim=0)
            length = sorted_pivots.size()[0]
            global_partitions = [x * length // size for x in range(1, size)]
            global_pivots = sorted_pivots[global_partitions]

        a.comm.Bcast(global_pivots, root=0)

        lt_partitions = torch.empty((size,) + local_sorted.shape, dtype=torch.int64)
        last = torch.zeros_like(local_sorted, dtype=torch.int64)
        comp_op = torch.gt if descending else torch.lt
        # Iterate over all pivots and store which pivot is the first greater than the elements value
        for idx, p in enumerate(global_pivots):
            lt = comp_op(local_sorted, p).int()
            if idx > 0:
                lt_partitions[idx] = lt - last
            else:
                lt_partitions[idx] = lt
            last = lt
        lt_partitions[size - 1] = torch.ones_like(local_sorted, dtype=last.dtype) - last

        # Matrix holding information how many values will be sent where
        local_partitions = torch.sum(lt_partitions, dim=1)

        partition_matrix = torch.empty_like(local_partitions)
        a.comm.Allreduce(local_partitions, partition_matrix, op=MPI.SUM)

        # Matrix that holds information which value will be shipped where
        index_matrix = torch.empty_like(local_sorted, dtype=torch.int64)

        # Matrix holding information which process get how many values from where
        shape = (size,) + transposed.size()[1:]
        send_matrix = torch.zeros(shape, dtype=partition_matrix.dtype)
        recv_matrix = torch.zeros(shape, dtype=partition_matrix.dtype)

        for i, x in enumerate(lt_partitions):
            index_matrix[x > 0] = i
            send_matrix[i] += torch.sum(x, dim=0)

        a.comm.Alltoall(send_matrix, recv_matrix)

        scounts = local_partitions
        rcounts = recv_matrix

        shape = (partition_matrix[rank].max(),) + transposed.size()[1:]
        first_result = torch.empty(shape, dtype=local_sorted.dtype)
        first_indices = torch.empty_like(first_result)

        # Iterate through one layer and send values with alltoallv
        for idx in np.ndindex(local_sorted.shape[1:]):
            idx_slice = [slice(None)] + [slice(ind, ind + 1) for ind in idx]

            send_count = scounts[idx_slice].reshape(-1).tolist()
            send_disp = [0] + list(np.cumsum(send_count[:-1]))
            s_val = local_sorted[idx_slice].clone()
            s_ind = actual_indices[idx_slice].clone().to(dtype=local_sorted.dtype)

            recv_count = rcounts[idx_slice].reshape(-1).tolist()
            recv_disp = [0] + list(np.cumsum(recv_count[:-1]))
            rcv_length = rcounts[idx_slice].sum().item()
            r_val = torch.empty((rcv_length,) + s_val.shape[1:], dtype=local_sorted.dtype)
            r_ind = torch.empty_like(r_val)

            a.comm.Alltoallv((s_val, send_count, send_disp), (r_val, recv_count, recv_disp))
            a.comm.Alltoallv((s_ind, send_count, send_disp), (r_ind, recv_count, recv_disp))
            first_result[idx_slice][:rcv_length] = r_val
            first_indices[idx_slice][:rcv_length] = r_ind

        # The process might not have the correct number of values therefore the tensors need to be rebalanced
        send_vec = torch.zeros(local_sorted.shape[1:] + (size, size), dtype=torch.int64)
        target_cumsum = np.cumsum(counts)
        for idx in np.ndindex(local_sorted.shape[1:]):
            idx_slice = [slice(None)] + [slice(ind, ind + 1) for ind in idx]
            current_counts = partition_matrix[idx_slice].reshape(-1).tolist()
            current_cumsum = list(np.cumsum(current_counts))
            for proc in range(size):
                if current_cumsum[proc] > target_cumsum[proc]:
                    # process has to many values which will be sent to higher ranks
                    first = next(i for i in range(size) if send_vec[idx][:, i].sum() < counts[i])
                    last = next(
                        i
                        for i in range(size + 1)
                        if i == size or current_cumsum[proc] < target_cumsum[i]
                    )
                    sent = 0
                    for i, x in enumerate(counts[first:last]):
                        # Each following process gets as many elements as it needs
                        amount = int(x - send_vec[idx][:, first + i].sum())
                        send_vec[idx][proc][first + i] = amount
                        current_counts[first + i] += amount
                        sent += amount
                    if last < size:
                        # Send all left over values to the highest last process
                        amount = partition_matrix[proc][idx]
                        send_vec[idx][proc][last] = int(amount - sent)
                        current_counts[last] += int(amount - sent)
                elif current_cumsum[proc] < target_cumsum[proc]:
                    # process needs values from higher rank
                    first = (
                        0
                        if proc == 0
                        else next(
                            i for i, x in enumerate(current_cumsum) if target_cumsum[proc - 1] < x
                        )
                    )
                    last = next(i for i, x in enumerate(current_cumsum) if target_cumsum[proc] <= x)
                    for i, x in enumerate(partition_matrix[idx_slice][first:last]):
                        # Taking as many elements as possible from each following process
                        send_vec[idx][first + i][proc] = int(x - send_vec[idx][first + i].sum())
                        current_counts[first + i] = 0
                    # Taking just enough elements from the last element to fill the current processes tensor
                    send_vec[idx][last][proc] = int(target_cumsum[proc] - current_cumsum[last - 1])
                    current_counts[last] -= int(target_cumsum[proc] - current_cumsum[last - 1])
                else:
                    # process doesn't need more values
                    send_vec[idx][proc][proc] = (
                        partition_matrix[proc][idx] - send_vec[idx][proc].sum()
                    )
                current_counts[proc] = counts[proc]
                current_cumsum = list(np.cumsum(current_counts))

        # Iterate through one layer again to create the final balanced local tensors
        second_result = torch.empty_like(local_sorted)
        second_indices = torch.empty_like(second_result)
        for idx in np.ndindex(local_sorted.shape[1:]):
            idx_slice = [slice(None)] + [slice(ind, ind + 1) for ind in idx]

            send_count = send_vec[idx][rank]
            send_disp = [0] + list(np.cumsum(send_count[:-1]))

            recv_count = send_vec[idx][:, rank]
            recv_disp = [0] + list(np.cumsum(recv_count[:-1]))

            end = partition_matrix[rank][idx]
            s_val, indices = first_result[0:end][idx_slice].sort(descending=descending, dim=0)
            s_ind = first_indices[0:end][idx_slice][indices].reshape_as(s_val)

            r_val = torch.empty((counts[rank],) + s_val.shape[1:], dtype=local_sorted.dtype)
            r_ind = torch.empty_like(r_val)

            a.comm.Alltoallv((s_val, send_count, send_disp), (r_val, recv_count, recv_disp))
            a.comm.Alltoallv((s_ind, send_count, send_disp), (r_ind, recv_count, recv_disp))

            second_result[idx_slice] = r_val
            second_indices[idx_slice] = r_ind

        second_result, tmp_indices = second_result.sort(dim=0, descending=descending)
        final_result = second_result.transpose(0, axis)
        final_indices = torch.empty_like(second_indices)
        # Update the indices in case the ordering changed during the last sort
        for idx in np.ndindex(tmp_indices.shape):
            val = tmp_indices[idx]
            final_indices[idx] = second_indices[val.item()][idx[1:]]
        final_indices = final_indices.transpose(0, axis)
    return_indices = factories.array(
        final_indices, dtype=dndarray.types.int32, is_split=a.split, device=a.device, comm=a.comm
    )
    if out is not None:
        out._DNDarray__array = final_result
        return return_indices
    else:
        tensor = factories.array(
            final_result, dtype=a.dtype, is_split=a.split, device=a.device, comm=a.comm
        )
        return tensor, return_indices


def squeeze(x, axis=None):
    """
    Remove single-dimensional entries from the shape of a tensor.

    Parameters:
    -----------
    x : ht.DNDarray
        Input data.

    axis : None or int or tuple of ints, optional
           Selects a subset of the single-dimensional entries in the shape.
           If axis is None, all single-dimensional entries will be removed from the shape.
           If an axis is selected with shape entry greater than one, a ValueError is raised.


    Returns:
    --------
    squeezed : ht.DNDarray
               The input tensor, but with all or a subset of the dimensions of length 1 removed.
               Split semantics: see note below.

    Examples:
    ---------
    >>> import heat as ht
    >>> import torch
    >>> torch.manual_seed(1)
    <torch._C.Generator object at 0x115704ad0>
    >>> a = ht.random.randn(1,3,1,5)
    >>> a
    tensor([[[[ 0.2673, -0.4212, -0.5107, -1.5727, -0.1232]],

            [[ 3.5870, -1.8313,  1.5987, -1.2770,  0.3255]],

            [[-0.4791,  1.3790,  2.5286,  0.4107, -0.9880]]]])
    >>> a.shape
    (1, 3, 1, 5)
    >>> ht.squeeze(a).shape
    (3, 5)
    >>> ht.squeeze(a)
    tensor([[ 0.2673, -0.4212, -0.5107, -1.5727, -0.1232],
            [ 3.5870, -1.8313,  1.5987, -1.2770,  0.3255],
            [-0.4791,  1.3790,  2.5286,  0.4107, -0.9880]])
    >>> ht.squeeze(a,axis=0).shape
    (3, 1, 5)
    >>> ht.squeeze(a,axis=-2).shape
    (1, 3, 5)
    >>> ht.squeeze(a,axis=1).shape
    Traceback (most recent call last):
    ...
    ValueError: Dimension along axis 1 is not 1 for shape (1, 3, 1, 5)

    Note:
    -----
    Split semantics: a distributed tensor will keep its original split dimension after "squeezing",
    which, depending on the squeeze axis, may result in a lower numerical 'split' value, as in:
    >>> x.shape
    (10, 1, 12, 13)
    >>> x.split
    2
    >>> x.squeeze().shape
    (10, 12, 13)
    >>> x.squeeze().split
    1
    """

    # Sanitize input
    if not isinstance(x, dndarray.DNDarray):
        raise TypeError("expected x to be a ht.DNDarray, but was {}".format(type(x)))
    # Sanitize axis
    axis = stride_tricks.sanitize_axis(x.shape, axis)
    if axis is not None:
        if isinstance(axis, int):
            dim_is_one = x.shape[axis] == 1
            axis = (axis,)
        elif isinstance(axis, tuple):
            dim_is_one = bool(torch.tensor(list(x.shape[dim] == 1 for dim in axis)).all())
        if not dim_is_one:
            raise ValueError("Dimension along axis {} is not 1 for shape {}".format(axis, x.shape))

    if axis is None:
        axis = tuple(i for i, dim in enumerate(x.shape) if dim == 1)

    if x.split is not None and x.split in axis:
        # split dimension is about to disappear, set split to None
        x.resplit_(axis=None)

    out_lshape = tuple(x.lshape[dim] for dim in range(x.ndim) if dim not in axis)
    out_gshape = tuple(x.gshape[dim] for dim in range(x.ndim) if dim not in axis)
    x_lsqueezed = x._DNDarray__array.reshape(out_lshape)

    # Calculate new split axis according to squeezed shape
    if x.split is not None:
        split = x.split - len(list(dim for dim in axis if dim < x.split))
    else:
        split = None

    return dndarray.DNDarray(
        x_lsqueezed, out_gshape, x.dtype, split=split, device=x.device, comm=x.comm
    )


def stack(arrays, axis=0, out=None):
    """
    Join a sequence of ``DNDarray``s along a new axis.

    The ``axis`` parameter specifies the index of the new axis in the dimensions of the result.
    For example, if ``axis=0``, the arrays will be stacked along the first dimension; if ``axis=-1``,
    they will be stacked along the last dimension. See Notes below for split semantics.

    Parameters
    ----------
    arrays : Sequence[DNDarrays,...]
        Each DNDarray must have the same shape, must be split along the same axis, and must be balanced.
    axis : int, optional
        The axis in the result array along which the input arrays are stacked.
    out : DNDarray, optional
        If provided, the destination to place the result. The shape and split axis must be correct, matching
        that of what stack would have returned if no out argument were specified (see Notes below).

    Raises
    ------
    TypeError
        If arrays in sequence are not ``DNDarray``s, or if their ``dtype`` attribute does not match.
    ValueError
        If ``arrays`` contains less than 2 ``DNDarray``s.
    ValueError
        If the ``DNDarray``s are of different shapes, or if they are split along different axes (``split`` attribute).
    RuntimeError
        If the ``DNDarrays`` reside of different devices, or if they are unevenly distributed across ranks (method ``is_balanced()`` returns ``False``)

    Returns
    -------
    DNDarray

    Notes
    -----
    Split semantics: :func:`stack` requires that all arrays in the sequence be split along the same dimension.
    After stacking, the data are still distributed along the original dimension, however a new dimension has been added at `axis`,
    therefore:

    - if :math:`axis <= split`, output will be distributed along :math:`split+1`

    - if :math:`axis > split`, output will be distributed along `split`

    Examples
    --------
    >>> a = ht.arange(20).reshape(4, 5)
    >>> b = ht.arange(20, 40).reshape(4, 5)
    >>> ht.stack((a,b), axis=0)._DNDarray__array
    tensor([[[ 0,  1,  2,  3,  4],
             [ 5,  6,  7,  8,  9],
             [10, 11, 12, 13, 14],
             [15, 16, 17, 18, 19]],

            [[20, 21, 22, 23, 24],
             [25, 26, 27, 28, 29],
             [30, 31, 32, 33, 34],
             [35, 36, 37, 38, 39]]])
    >>> # distributed DNDarrays, 3 processes, stack along last dimension
    >>> a = ht.arange(20, split=0).reshape(4, 5)
    >>> b = ht.arange(20, 40, split=0).reshape(4, 5)
    >>> ht.stack((a,b), axis=-1)._DNDarray__array
    [0/2] tensor([[[ 0, 20],
    [0/2]          [ 1, 21],
    [0/2]          [ 2, 22],
    [0/2]          [ 3, 23],
    [0/2]          [ 4, 24]],
    [0/2]
    [0/2]         [[ 5, 25],
    [0/2]          [ 6, 26],
    [0/2]          [ 7, 27],
    [0/2]          [ 8, 28],
    [0/2]          [ 9, 29]]])
    [1/2] tensor([[[10, 30],
    [1/2]          [11, 31],
    [1/2]          [12, 32],
    [1/2]          [13, 33],
    [1/2]          [14, 34]]])
    [2/2] tensor([[[15, 35],
    [2/2]          [16, 36],
    [2/2]          [17, 37],
    [2/2]          [18, 38],
    [2/2]          [19, 39]]])
    """

    # sanitation
    if not isinstance(arrays, (tuple, list)):
        raise TypeError("arrays must be a list or a tuple")

    if len(arrays) < 2:
        raise ValueError("stack expects a sequence of at least 2 DNDarrays")

    for i, array in enumerate(arrays):
        if not isinstance(array, dndarray.DNDarray):
            raise TypeError(
                "all arrays in sequence must be DNDarrays, array {} was {}".format(i, type(array))
            )

    arrays_metadata = list(
        [array.gshape, array.split, array.device, array.is_balanced()] for array in arrays
    )
    num_arrays = len(arrays)
    # metadata must be identical for all arrays
    if arrays_metadata.count(arrays_metadata[0]) != num_arrays:
        shapes = list(array.gshape for array in arrays)
        if shapes.count(shapes[0]) != num_arrays:
            raise ValueError(
                "All DNDarrays in sequence must have the same shape, got shapes {}".format(shapes)
            )
        splits = list(array.split for array in arrays)
        if splits.count(splits[0]) != num_arrays:
            raise ValueError(
                "All DNDarrays in sequence must have the same split axis, got splits {}"
                "Check out the heat.resplit() documentation.".format(splits)
            )
        devices = list(array.device for array in arrays)
        if devices.count(devices[0]) != num_arrays:
            raise RuntimeError(
                "DNDarrays in sequence must reside on the same device, got devices {}".format(
                    devices
                )
            )
        balance = list(array.is_balanced() for array in arrays)
        if balance.count(balance[0]) != num_arrays:
            raise RuntimeError(
                "DNDarrays distribution must be balanced across ranks, is_balanced() returns {}"
                "You can balance a DNDarray with the balance_() method.".format(balance)
            )
    else:
        array_shape, array_split, array_device = arrays_metadata[0][:3]
        # extract torch tensors
        t_arrays = list(array._DNDarray__array for array in arrays)
        # output dtype
        t_dtypes = list(t_array.dtype for t_array in t_arrays)
        t_array_dtype = t_dtypes[0]
        if t_dtypes.count(t_dtypes[0]) != num_arrays:
            for d in range(1, len(t_dtypes)):
                t_array_dtype = (
                    t_array_dtype
                    if t_array_dtype is t_dtypes[d]
                    else torch.promote_types(t_array_dtype, t_dtypes[d])
                )
            t_arrays = list(t_array.type(t_array_dtype) for t_array in t_arrays)
        array_dtype = types.canonical_heat_type(t_array_dtype)

    # sanitate axis
    axis = stride_tricks.sanitize_axis(array_shape + (num_arrays,), axis)

    # output shape and split
    stacked_shape = array_shape[:axis] + (num_arrays,) + array_shape[axis:]
    if array_split is not None:
        stacked_split = array_split + 1 if axis <= array_split else array_split
    else:
        stacked_split = None

    # sanitate output
    if out is not None:
        if not isinstance(out, dndarray.DNDarray):
            raise TypeError("expected out to be None or ht.DNDarray, but was {}".format(type(out)))
        if out.dtype is not array_dtype:
            raise TypeError("expected out to be {}, but was {}".format(array_dtype, out.dtype))
        if out.gshape != stacked_shape:
            raise ValueError(
                "expected out.shape to be {}, got {}".format(out.gshape, stacked_shape)
            )
        if out.split is not stacked_split:
            raise ValueError("expected out.split to be {}, got {}".format(out.split, stacked_split))
    # end of sanitation

    # stack locally
    t_stacked = torch.stack(t_arrays, dim=axis)

    # return stacked DNDarrays
    if out is not None:
        out._DNDarray__array = t_stacked
        return out

    stacked = dndarray.DNDarray(
        t_stacked,
        gshape=stacked_shape,
        dtype=array_dtype,
        split=stacked_split,
        device=array_device,
        comm=arrays[0].comm,
    )
    return stacked


def unique(a, sorted=False, return_inverse=False, axis=None):
    """
    Finds and returns the unique elements of an array.

    Works most effective if axis != a.split.

    Parameters
    ----------
    a : ht.DNDarray
        Input array where unique elements should be found.
    sorted : bool, optional
        Whether the found elements should be sorted before returning as output.
        Warning: sorted is not working if 'axis != None and axis != a.split'
        Default: False
    return_inverse : bool, optional
        Whether to also return the indices for where elements in the original input ended up in the returned
        unique list.
        Default: False
    axis : int, optional
        Axis along which unique elements should be found. Default to None, which will return a one dimensional list of
        unique values.

    Returns
    -------
    res : ht.DNDarray
        Output array. The unique elements. Elements are distributed the same way as the input tensor.
    inverse_indices : torch.tensor (optional)
        If return_inverse is True, this tensor will hold the list of inverse indices

    Examples
    --------
    >>> x = ht.array([[3, 2], [1, 3]])
    >>> ht.unique(x, sorted=True)
    array([1, 2, 3])

    >>> ht.unique(x, sorted=True, axis=0)
    array([[1, 3],
           [2, 3]])

    >>> ht.unique(x, sorted=True, axis=1)
    array([[2, 3],
           [3, 1]])
    """
    if a.split is None:
        torch_output = torch.unique(
            a._DNDarray__array, sorted=sorted, return_inverse=return_inverse, dim=axis
        )
        if isinstance(torch_output, tuple):
            heat_output = tuple(
                factories.array(i, dtype=a.dtype, split=None, device=a.device) for i in torch_output
            )
        else:
            heat_output = factories.array(torch_output, dtype=a.dtype, split=None, device=a.device)
        return heat_output

    local_data = a._DNDarray__array
    unique_axis = None
    inverse_indices = None

    if axis is not None:
        # transpose so we can work along the 0 axis
        local_data = local_data.transpose(0, axis)
        unique_axis = 0

    # Calculate the unique on the local values
    if a.lshape[a.split] == 0:
        # Passing an empty vector to torch throws exception
        if axis is None:
            res_shape = [0]
            inv_shape = list(a.gshape)
            inv_shape[a.split] = 0
        else:
            res_shape = list(local_data.shape)
            res_shape[0] = 0
            inv_shape = [0]
        lres = torch.empty(res_shape, dtype=a.dtype.torch_type())
        inverse_pos = torch.empty(inv_shape, dtype=torch.int64)

    else:
        lres, inverse_pos = torch.unique(
            local_data, sorted=sorted, return_inverse=True, dim=unique_axis
        )

    # Share and gather the results with the other processes
    uniques = torch.tensor([lres.shape[0]]).to(torch.int32)
    uniques_buf = torch.empty((a.comm.Get_size(),), dtype=torch.int32)
    a.comm.Allgather(uniques, uniques_buf)

    if axis is None or axis == a.split:
        is_split = None
        split = a.split

        output_dim = list(lres.shape)
        output_dim[0] = uniques_buf.sum().item()

        # Gather all unique vectors
        counts = list(uniques_buf.tolist())
        displs = list([0] + uniques_buf.cumsum(0).tolist()[:-1])
        gres_buf = torch.empty(output_dim, dtype=a.dtype.torch_type())
        a.comm.Allgatherv(lres, (gres_buf, counts, displs), recv_axis=0)

        if return_inverse:
            # Prepare some information to generated the inverse indices list
            avg_len = a.gshape[a.split] // a.comm.Get_size()
            rem = a.gshape[a.split] % a.comm.Get_size()

            # Share the local reverse indices with other processes
            counts = [avg_len] * a.comm.Get_size()
            add_vec = [1] * rem + [0] * (a.comm.Get_size() - rem)
            inverse_counts = [sum(x) for x in zip(counts, add_vec)]
            inverse_displs = [0] + list(np.cumsum(inverse_counts[:-1]))
            inverse_dim = list(inverse_pos.shape)
            inverse_dim[a.split] = a.gshape[a.split]
            inverse_buf = torch.empty(inverse_dim, dtype=inverse_pos.dtype)

            # Transpose data and buffer so we can use Allgatherv along axis=0 (axis=1 does not work properly yet)
            inverse_pos = inverse_pos.transpose(0, a.split)
            inverse_buf = inverse_buf.transpose(0, a.split)
            a.comm.Allgatherv(
                inverse_pos, (inverse_buf, inverse_counts, inverse_displs), recv_axis=0
            )
            inverse_buf = inverse_buf.transpose(0, a.split)

        # Run unique a second time
        gres = torch.unique(gres_buf, sorted=sorted, return_inverse=return_inverse, dim=unique_axis)
        if return_inverse:
            # Use the previously gathered information to generate global inverse_indices
            g_inverse = gres[1]
            gres = gres[0]
            if axis is None:
                # Calculate how many elements we have in each layer along the split axis
                elements_per_layer = 1
                for num, val in enumerate(a.gshape):
                    if not num == a.split:
                        elements_per_layer *= val

                # Create the displacements for the flattened inverse indices array
                local_elements = [displ * elements_per_layer for displ in inverse_displs][1:] + [
                    float("inf")
                ]

                # Flatten the inverse indices array every element can be updated to represent a global index
                transposed = inverse_buf.transpose(0, a.split)
                transposed_shape = transposed.shape
                flatten_inverse = transposed.flatten()

                # Update the index elements iteratively
                cur_displ = 0
                inverse_indices = [0] * len(flatten_inverse)
                for num in range(len(inverse_indices)):
                    if num >= local_elements[cur_displ]:
                        cur_displ += 1
                    index = flatten_inverse[num] + displs[cur_displ]
                    inverse_indices[num] = g_inverse[index].tolist()

                # Convert the flattened array back to the correct global shape of a
                inverse_indices = torch.tensor(inverse_indices).reshape(transposed_shape)
                inverse_indices = inverse_indices.transpose(0, a.split)

            else:
                inverse_indices = torch.zeros_like(inverse_buf)
                steps = displs + [None]

                # Algorithm that creates the correct list for the reverse_indices
                for i in range(len(steps) - 1):
                    begin = steps[i]
                    end = steps[i + 1]
                    for num, x in enumerate(inverse_buf[begin:end]):
                        inverse_indices[begin + num] = g_inverse[begin + x]

    else:
        # Tensor is already split and does not need to be redistributed afterward
        split = None
        is_split = a.split
        max_uniques, max_pos = uniques_buf.max(0)
        # find indices of vectors
        if a.comm.Get_rank() == max_pos.item():
            # Get indices of the unique vectors to share with all over processes
            indices = inverse_pos.reshape(-1).unique()
        else:
            indices = torch.empty((max_uniques.item(),), dtype=inverse_pos.dtype)

        a.comm.Bcast(indices, root=max_pos)

        gres = local_data[indices.tolist()]

        inverse_indices = indices
        if sorted:
            raise ValueError(
                "Sorting with axis != split is not supported yet. "
                "See https://github.com/helmholtz-analytics/heat/issues/363"
            )

    if axis is not None:
        # transpose matrix back
        gres = gres.transpose(0, axis)

    split = split if a.split < len(gres.shape) else None
    result = factories.array(
        gres, dtype=a.dtype, device=a.device, comm=a.comm, split=split, is_split=is_split
    )
    if split is not None:
        result.resplit_(a.split)

    return_value = result
    if return_inverse:
        return_value = [return_value, inverse_indices.to(a.device.torch_device)]

    return return_value


def resplit(arr, axis=None):
    """
    Out-of-place redistribution of the content of the tensor. Allows to "unsplit" (i.e. gather) all values from all
    nodes as well as the definition of new axis along which the tensor is split without changes to the values.
    WARNING: this operation might involve a significant communication overhead. Use it sparingly and preferably for
    small tensors.

    Parameters
    ----------
    arr : ht.DNDarray
        The tensor from which to resplit
    axis : int, None
        The new split axis, None denotes gathering, an int will set the new split axis

    Returns
    -------
    resplit: ht.DNDarray
        A new tensor that is a copy of 'arr', but split along 'axis'

    Examples
    --------
    >>> a = ht.zeros((4, 5,), split=0)
    >>> a.lshape
    (0/2) (2, 5)
    (1/2) (2, 5)
    >>> b = resplit(a, None)
    >>> b.split
    None
    >>> b.lshape
    (0/2) (4, 5)
    (1/2) (4, 5)
    >>> a = ht.zeros((4, 5,), split=0)
    >>> a.lshape
    (0/2) (2, 5)
    (1/2) (2, 5)
    >>> b = resplit(a, 1)
    >>> b.split
    1
    >>> b.lshape
    (0/2) (4, 3)
    (1/2) (4, 2)
    """
    # sanitize the axis to check whether it is in range
    axis = stride_tricks.sanitize_axis(arr.shape, axis)

    # early out for unchanged content
    if axis == arr.split:
        return arr.copy()
    if axis is None:
        # new_arr = arr.copy()
        gathered = torch.empty(
            arr.shape, dtype=arr.dtype.torch_type(), device=arr.device.torch_device
        )
        counts, displs, _ = arr.comm.counts_displs_shape(arr.shape, arr.split)
        arr.comm.Allgatherv(arr._DNDarray__array, (gathered, counts, displs), recv_axis=arr.split)
        new_arr = factories.array(gathered, is_split=axis, device=arr.device, dtype=arr.dtype)
        return new_arr
    # tensor needs be split/sliced locally
    if arr.split is None:
        temp = arr._DNDarray__array[arr.comm.chunk(arr.shape, axis)[2]]
        new_arr = factories.array(temp, is_split=axis, device=arr.device, dtype=arr.dtype)
        return new_arr

    arr_tiles = tiling.SplitTiles(arr)
    new_arr = factories.empty(arr.gshape, split=axis, dtype=arr.dtype, device=arr.device)
    new_tiles = tiling.SplitTiles(new_arr)
    rank = arr.comm.rank
    waits = []
    rcv_waits = {}
    for rpr in range(arr.comm.size):
        # need to get where the tiles are on the new one first
        # rpr is the destination
        new_locs = torch.where(new_tiles.tile_locations == rpr)
        new_locs = torch.stack([new_locs[i] for i in range(arr.ndim)], dim=1)

        for i in range(new_locs.shape[0]):
            key = tuple(new_locs[i].tolist())
            spr = arr_tiles.tile_locations[key].item()
            to_send = arr_tiles[key]
            if spr == rank and spr != rpr:
                waits.append(arr.comm.Isend(to_send.clone(), dest=rpr, tag=rank))
            elif spr == rpr and rpr == rank:
                new_tiles[key] = to_send.clone()
            elif rank == rpr:
                buf = torch.zeros_like(new_tiles[key])
                rcv_waits[key] = [arr.comm.Irecv(buf=buf, source=spr, tag=spr), buf]
    for w in waits:
        w.wait()
    for k in rcv_waits.keys():
        rcv_waits[k][0].wait()
        new_tiles[k] = rcv_waits[k][1]

    return new_arr


def row_stack(arrays):
    """
    Stack 1-D or 2-D ``DNDarray``s as rows into a 2-D ``DNDarray``.
    If the input arrays are 1-D, they will be stacked as rows. If they are 2-D,
    they will be concatenated along the first axis.

    Parameters
    ----------
    arrays : Sequence[DNDarrays,...]

    Raises
    ------
    ValueError
        If arrays have more than 2 dimensions

    Returns
    -------
    DNDarray

    Note
    ----
    All ``DNDarray``s in the sequence must have the same number of columns.
    All ``DNDarray``s must be split along the same axis!

    Examples
    --------
    >>> # 1-D tensors
    >>> a = ht.array([1, 2, 3])
    >>> b = ht.array([2, 3, 4])
    >>> ht.row_stack((a, b))._DNDarray__array
    tensor([[1, 2, 3],
            [2, 3, 4]])
    >>> # 1-D and 2-D tensors
    >>> a = ht.array([1, 2, 3])
    >>> b = ht.array([[2, 3, 4], [5, 6, 7]])
    >>> c = ht.array([[7, 8, 9], [10, 11, 12]])
    >>> ht.row_stack((a, b, c))._DNDarray__array
    tensor([[ 1,  2,  3],
            [ 2,  3,  4],
            [ 5,  6,  7],
            [ 7,  8,  9],
            [10, 11, 12]])
    >>> # distributed DNDarrays, 3 processes
    >>> a = ht.arange(10, split=0).reshape((2, 5))
    >>> b = ht.arange(5, 20, split=0).reshape((3, 5))
    >>> c = ht.arange(20, 40, split=0).reshape((4, 5))
    >>> ht.row_stack((a, b, c))._DNDarray__array
    [0/2] tensor([[0, 1, 2, 3, 4],
    [0/2]         [5, 6, 7, 8, 9],
    [0/2]         [5, 6, 7, 8, 9]], dtype=torch.int32)
    [1/2] tensor([[10, 11, 12, 13, 14],
    [1/2]         [15, 16, 17, 18, 19],
    [1/2]         [20, 21, 22, 23, 24]], dtype=torch.int32)
    [2/2] tensor([[25, 26, 27, 28, 29],
    [2/2]         [30, 31, 32, 33, 34],
    [2/2]         [35, 36, 37, 38, 39]], dtype=torch.int32)
    >>> # distributed 1-D and 2-D DNDarrays, 3 processes
    >>> a = ht.arange(5, split=0)
    >>> b = ht.arange(5, 20, split=0).reshape((3, 5))
    >>> ht.row_stack((a, b))._DNDarray__array
    [0/2] tensor([[0, 1, 2, 3, 4],
    [0/2]         [5, 6, 7, 8, 9]])
    [1/2] tensor([[10, 11, 12, 13, 14]])
    [2/2] tensor([[15, 16, 17, 18, 19]])
    """
    arr_dims = list(array.ndim for array in arrays)
    # sanitation, arrays can be 1-d or 2-d, see sanitation module #468
    over_dims = [i for i, j in enumerate(arr_dims) if j > 2]
    if len(over_dims) > 0:
        raise ValueError("Arrays must be 1-D or 2-D")
    if arr_dims.count(1) == len(arr_dims):
        # all arrays are 1-D, stack
        return stack(arrays, axis=0)
    else:
        if arr_dims.count(1) > 0:
            arr_1d = [i for i, j in enumerate(arr_dims) if j == 1]
            # 1-D arrays must be row arrays
            arrays = list(arrays)
            for ind in arr_1d:
                arrays[ind] = arrays[ind].reshape((1, arrays[ind].size))
        return concatenate(arrays, axis=0)


def vstack(tup):
    """
    Stack arrays in sequence vertically (row wise).
    This is equivalent to concatenation along the first axis.
    This function makes most sense for arrays with up to 3 dimensions. For
    instance, for pixel-data with a height (first axis), width (second axis),
    and r/g/b channels (third axis). The functions `concatenate`, `stack` and
    `block` provide more general stacking and concatenation operations.

    NOTE: the split axis will be switched to 1 in the case that both elements are 1D and split=0
    Parameters
    ----------
    tup : sequence of DNDarrays
        The arrays must have the same shape along all but the first axis.
        1-D arrays must have the same length.
    Returns
    -------
    stacked : ndarray
        The array formed by stacking the given arrays, will be at least 2-D.

    Examples
    --------
    >>> a = ht.array([1, 2, 3])
    >>> b = ht.array([2, 3, 4])
    >>> ht.vstack((a,b))._DNDarray__array
    [0/1] tensor([[1, 2, 3],
    [0/1]         [2, 3, 4]])
    [1/1] tensor([[1, 2, 3],
    [1/1]         [2, 3, 4]])
    >>> a = ht.array([1, 2, 3], split=0)
    >>> b = ht.array([2, 3, 4], split=0)
    >>> ht.vstack((a,b))._DNDarray__array
    [0/1] tensor([[1, 2],
    [0/1]         [2, 3]])
    [1/1] tensor([[3],
    [1/1]         [4]])
    >>> a = ht.array([[1], [2], [3]], split=0)
    >>> b = ht.array([[2], [3], [4]], split=0)
    >>> ht.vstack((a,b))._DNDarray__array
    [0/1] tensor([[1],
    [0/1]         [2],
    [0/1]         [3]])
    [1/1] tensor([[2],
    [1/1]         [3],
    [1/1]         [4]])
    """
    tup = list(tup)
    for cn, arr in enumerate(tup):
        if len(arr.gshape) == 1:
            tup[cn] = arr.expand_dims(0).resplit_(arr.split)

    return concatenate(tup, axis=0)


def topk(a, k, dim=None, largest=True, sorted=True, out=None):
    """
    Returns the k highest entries in the array.
    (Not Stable for split arrays)

    Parameters:
    -------
    a: DNDarray
        Array to take items from
    k: int
        Number of items to take
    dim: int
        Dimension along which to take, per default the last dimension
    largest: bool
        Return either the k largest or smallest items
    sorted: bool
        Whether to sort the output (descending if largest=True, else ascending)
    out: tuple of ht.DNDarrays
        (items, indices) to put the result in

    Returns
    -------
    items: ht.DNDarray of shape (k,)
        The selected items
    indices: ht.DNDarray of shape (k,)
        The respective indices

    Examples
    --------
    >>> a = ht.array([1, 2, 3])
    >>> ht.topk(a,2)
    (tensor([3, 2]), tensor([2, 1]))
    >>> a = ht.array([[1,2,3],[1,2,3]])
    >>> ht.topk(a,2,dim=1)
   (tensor([[3, 2],
        [3, 2]]),
    tensor([[2, 1],
        [2, 1]]))
    >>> a = ht.array([[1,2,3],[1,2,3]], split=1)
    >>> ht.topk(a,2,dim=1)
   (tensor([[3],
        [3]]), tensor([[1],
        [1]]))
    (tensor([[2],
        [2]]), tensor([[1],
        [1]]))
    """

    if dim is None:
        dim = len(a.shape) - 1

    if largest:
        neutral_value = -constants.sanitize_infinity(a._DNDarray__array.dtype)
    else:
        neutral_value = constants.sanitize_infinity(a._DNDarray__array.dtype)

    def local_topk(*args, **kwargs):
        shape = a.lshape

        if shape[dim] < k:
            result, indices = torch.topk(args[0], shape[dim], largest=largest, sorted=sorted)
            if dim == a.split:
                # Pad the result with neutral values to fill the buffer
                size = list(result.shape)
                padding_sizes = [
                    k - size[dim] if index == dim else 0
                    for index, item in enumerate(list(result.shape))
                ]
                padding = torch.nn.ConstantPad1d(padding_sizes, neutral_value)
                result = padding(result)
                # Different value for indices padding to prevent type casting issues
                padding = torch.nn.ConstantPad1d(padding_sizes, 0)
                indices = padding(indices)
        else:
            result, indices = torch.topk(args[0], k=k, dim=dim, largest=largest, sorted=sorted)

        # add offset of data chunks if reduction is computed across split axis
        if dim == a.split:
            offset, _, _ = a.comm.chunk(shape, a.split)
            indices = indices.clone()
            indices += torch.tensor(
                offset * a.comm.rank, dtype=indices.dtype, device=indices.device
            )

        local_shape = list(result.shape)
        local_shape_len = len(shape)

        metadata = torch.tensor(
            [k, dim, largest, sorted, local_shape_len, *local_shape], device=indices.device
        )
        send_buffer = torch.cat(
            (metadata.double(), result.double().flatten(), indices.flatten().double())
        )

        return send_buffer

    gres = _operations.__reduce_op(
        a,
        local_topk,
        MPI_TOPK,
        axis=dim,
        neutral=neutral_value,
        dim=dim,
        sorted=sorted,
        largest=largest,
    )

    # Split data again to return a tuple
    local_result = gres._DNDarray__array
    shape_len = int(local_result[4])

    gres, gindices = local_result[5 + shape_len :].chunk(2)
    gres = gres.reshape(*local_result[5 : 5 + shape_len].int())
    gindices = gindices.reshape(*local_result[5 : 5 + shape_len].int())

    # Create output with correct split
    if dim == a.split:
        is_split = None
        split = a.split
    else:
        is_split = a.split
        split = None

    final_array = factories.array(
        gres, dtype=a.dtype, device=a.device, split=split, is_split=is_split
    )
    final_indices = factories.array(
        gindices, dtype=torch.int64, device=a.device, split=split, is_split=is_split
    )

    if out is not None:
        if out[0].shape != final_array.shape or out[1].shape != final_indices.shape:
            raise ValueError(
                "Expecting output buffer tuple of shape ({}, {}), got ({}, {})".format(
                    gres.shape, gindices.shape, out[0].shape, out[1].shape
                )
            )
        out[0]._DNDarray__array.storage().copy_(final_array._DNDarray__array.storage())
        out[1]._DNDarray__array.storage().copy_(final_indices._DNDarray__array.storage())

        out[0]._DNDarray__dtype = a.dtype
        out[1]._DNDarray__dtype = types.int64

    return final_array, final_indices


def mpi_topk(a, b, mpi_type):
    # Parse Buffer
    a_parsed = torch.from_numpy(np.frombuffer(a, dtype=np.float64))
    b_parsed = torch.from_numpy(np.frombuffer(b, dtype=np.float64))

    # Collect metadata from Buffer
    k = int(a_parsed[0].item())
    dim = int(a_parsed[1].item())
    largest = bool(a_parsed[2].item())
    sorted = bool(a_parsed[3].item())

    # Offset is the length of the shape on the buffer
    len_shape_a = int(a_parsed[4])
    shape_a = a_parsed[5 : 5 + len_shape_a].int().tolist()
    len_shape_b = int(b_parsed[4])
    shape_b = b_parsed[5 : 5 + len_shape_b].int().tolist()

    # separate the data into values, indices
    a_values, a_indices = a_parsed[len_shape_a + 5 :].chunk(2)
    b_values, b_indices = b_parsed[len_shape_b + 5 :].chunk(2)

    # reconstruct the flatened data by shape
    a_values = a_values.reshape(shape_a)
    a_indices = a_indices.reshape(shape_a)
    b_values = b_values.reshape(shape_b)
    b_indices = b_indices.reshape(shape_b)

    # stack the data to actually run topk on
    values = torch.cat((a_values, b_values), dim=dim)
    indices = torch.cat((a_indices, b_indices), dim=dim)

    result, k_indices = torch.topk(values, k, dim=dim, largest=largest, sorted=sorted)
    indices = torch.gather(indices, dim, k_indices)

    metadata = a_parsed[0 : len_shape_a + 5]
    final_result = torch.cat((metadata, result.double().flatten(), indices.double().flatten()))

    b_parsed.copy_(final_result)


MPI_TOPK = MPI.Op.Create(mpi_topk, commute=True)<|MERGE_RESOLUTION|>--- conflicted
+++ resolved
@@ -912,7 +912,6 @@
     return concatenate(tup, axis=axis)
 
 
-<<<<<<< HEAD
 def pad(array, pad_width, mode="constant", constant_values=0):
     """
     Pads tensor with a specific value (default=0).
@@ -1257,10 +1256,7 @@
     return padded_tensor
 
 
-def reshape(a, shape, axis=None):
-=======
 def reshape(a, shape, new_split=None):
->>>>>>> 720a8789
     """
     Returns a tensor with the same data and number of elements as a, but with the specified shape.
 
