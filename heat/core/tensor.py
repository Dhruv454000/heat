from copy import copy as _copy
import operator
import numpy as np
import warnings
import torch
import torch.nn.functional as fc
from .communicator import mpi, MPICommunicator, NoneCommunicator
from .stride_tricks import *
from . import types
from . import operations
from . import halo
import math
import functools
sign = functools.partial(math.copysign, 1)


class tensor:
    def __init__(self, array, gshape, dtype, split, comm, halo_next=None, halo_prev=None):
        self.__array = array  # One might consider to skip the double underscore and transfer attributes through setters
        self.__gshape = gshape
        self.__dtype = dtype
        self.__split = split
        self.__comm = comm
        self.__halo_next = halo_next
        self.__halo_prev = halo_prev

    @property
    def comm(self):
        return self.__comm
    
    @comm.setter
    def comm(self, comm):
        self.__comm = comm

    @property
    def dtype(self):
        return self.__dtype
    
    @dtype.setter
    def dtype(self, dtype):
        self.__dtype = dtype

    @property
    def gshape(self):
        return self.__gshape

    @gshape.setter
    def gshape(self, gshape):
        self.__gshape = gshape

    @property
    def lshape(self):
        if len(self.array.shape) == len(self.gshape):
            return tuple(self.__array.shape)
        # edge case when the local data tensor receives no elements after chunking
        return self.gshape[:self.split] + (0,) + self.gshape[self.split + 1:]

    @lshape.setter
    def lshape(self, lshape):
        self.__lshape = lshape

    @property
    def split(self):
        return self.__split

    @split.setter
    def split(self, split):
        self.__split = split

    @property
    def array(self):
        return self.__array

    @array.setter
    def array(self, array):
        self.__array = array

    @property
    def halo_next(self):
        return self.__halo_next

    @halo_next.setter
    def halo_next(self, halo_next):
        self.__halo_next = halo_next

    @property
    def halo_prev(self):
        return self.__halo_prev

    @halo_prev.setter
    def halo_prev(self, halo_prev):
        self.__halo_prev = halo_prev

    @property
    def shape(self):
        return self.gshape
    
    def abs(self, out=None):
        """
        Calculate the absolute value element-wise.

        Parameters
        ----------
        out : ht.tensor, optional
            A location into which the result is stored. If provided, it must have a shape that the inputs broadcast to.
            If not provided or None, a freshly-allocated array is returned.
        
        Returns
        -------
        absolute_values : ht.tensor
            A tensor containing the absolute value of each element in x.
        """
        return operations.abs(self, out)

    def absolute(self, out=None):
        """
        Calculate the absolute value element-wise.

        np.abs is a shorthand for this function.

        Parameters
        ----------
        out : ht.tensor, optional
            A location into which the result is stored. If provided, it must have a shape that the inputs broadcast to.
            If not provided or None, a freshly-allocated array is returned.
        dtype : ht.type, optional
            Determines the data type of the output array. The values are cast to this type with potential loss of
            precision.

        Returns
        -------
        absolute_values : ht.tensor
            A tensor containing the absolute value of each element in x.
        """

        return self.abs(out)

    def astype(self, dtype, copy=True):
        """
        Returns a casted version of this array.

        Parameters
        ----------
        dtype : ht.dtype
            HeAT type to which the array is cast
        copy : bool, optional
            By default the operation returns a copy of this array. If copy is set to false the cast is performed
            in-place and this tensor is returned

        Returns
        -------
        casted_tensor : ht.tensor
            casted_tensor is a new tensor of the same shape but with given type of this tensor. If copy is True, the
            same tensor is returned instead.
        """
        dtype = types.canonical_heat_type(dtype)
        casted_array = self.__array.type(dtype.torch_type())
        if copy:
            return tensor(casted_array, self.shape, dtype, self.split, _copy(self.__comm))

        self.__array = casted_array
        self.__dtype = dtype

        return self

    def clip(self, a_min, a_max, out=None):
        """
        Parameters
        ----------
        a_min : scalar or None
            Minimum value. If None, clipping is not performed on lower interval edge. Not more than one of a_min and
            a_max may be None.
        a_max : scalar or None
            Maximum value. If None, clipping is not performed on upper interval edge. Not more than one of a_min and
            a_max may be None.
        out : ht.tensor, optional
            The results will be placed in this array. It may be the input array for in-place clipping. out must be of
            the right shape to hold the output. Its type is preserved.

        Returns
        -------
        clipped_values : ht.tensor
            A tensor with the elements of this tensor, but where values < a_min are replaced with a_min, and those >
            a_max with a_max.
        """
        return operations.clip(self, a_min, a_max, out)

    def copy(self):
        """
        Return an array copy of the given object.

        Returns
        -------
        copied : ht.tensor
            A copy of the original
        """
        return operations.copy(self)

    # ToDO: halorize  __reduce_op like for __local_operation
    def __reduce_op(self, partial, op, axis):
        # TODO: document me
        # TODO: test me
        # TODO: sanitize input

        # TODO: make me more numpy API complete
        # TODO: implement type promotion      
        axis = sanitize_axis(self.shape, axis) # need to further checking!
  
        if self.__comm.is_distributed() and (axis is None or axis == self.__split):
            mpi.all_reduce(partial, op, self.__comm.group)
            return tensor(partial, partial.shape, types.canonical_heat_type(partial.dtype), split=None, comm=NoneCommunicator())

        # TODO: verify if this works for negative split axis
        output_shape = self.gshape[:axis] + (1,) + self.gshape[axis + 1:]
        return tensor(partial, output_shape, types.canonical_heat_type(partial.dtype), self.split, comm=_copy(self.__comm))

    def argmin(self, axis):
        # TODO: document me
        # TODO: test me
        # TODO: sanitize input
        # TODO: make me more numpy API complete
        # TODO: Fix me, I am not reduce_op.MIN!
        _, argmin_axis = self.__array.min(dim=axis, keepdim=True)
        return self.__reduce_op(argmin_axis, mpi.reduce_op.MIN, axis)

    def max(self, axis=None):
        """"
        Return the maximum of an array or maximum along an axis.
<<<<<<< HEAD
=======

>>>>>>> 21922ee9
        Parameters
        ----------
        a : ht.tensor
        Input data.
        
        axis : None or int  
        Axis or axes along which to operate. By default, flattened input is used.   
        
        #TODO: out : ht.tensor, optional
        Alternative output array in which to place the result. Must be of the same shape and buffer length as the expected output. 
<<<<<<< HEAD
=======

>>>>>>> 21922ee9
        #TODO: initial : scalar, optional   
        The minimum value of an output element. Must be present to allow computation on empty slice.
        """
        
        return operations.max(self, axis)

    def mean(self, axis):
        # TODO: document me
        # TODO: test me
        # TODO: sanitize input
        # TODO: make me more numpy API complete
        return self.sum(axis) / self.gshape[axis]

    def min(self, axis=None):
        """"
        Return the minimum of an array or minimum along an axis.
<<<<<<< HEAD
=======

>>>>>>> 21922ee9
        Parameters
        ----------
        a : ht.tensor
        Input data.
        
        axis : None or int
        Axis or axes along which to operate. By default, flattened input is used.   
        
        #TODO: out : ht.tensor, optional
        Alternative output array in which to place the result. Must be of the same shape and buffer length as the expected output. 
<<<<<<< HEAD
=======

>>>>>>> 21922ee9
        #TODO: initial : scalar, optional   
        The maximum value of an output element. Must be present to allow computation on empty slice.
        """
        
        return operations.min(self, axis)
       
    def sum(self, axis=None):
        # TODO: Allow also list of axes
        """
        Sum of array elements over a given axis.
<<<<<<< HEAD
=======

>>>>>>> 21922ee9
        Parameters
        ----------   
        axis : None or int, optional
            Axis along which a sum is performed. The default, axis=None, will sum
            all of the elements of the input array. If axis is negative it counts 
            from the last to the first axis.
           
         Returns
         -------
         sum_along_axis : ht.tensor
             An array with the same shape as self.__array except for the specified axis which 
             becomes one, e.g. a.shape = (1,2,3) => ht.ones((1,2,3)).sum(axis=1).shape = (1,1,3)
   
        Examples
        --------
        >>> ht.ones(2).sum()
        tensor([2.])
<<<<<<< HEAD
        >>> ht.ones((3,3)).sum()
        tensor([9.])
        >>> ht.ones((3,3)).astype(ht.int).sum()
        tensor([9])
=======

        >>> ht.ones((3,3)).sum()
        tensor([9.])

        >>> ht.ones((3,3)).astype(ht.int).sum()
        tensor([9])

>>>>>>> 21922ee9
        >>> ht.ones((3,2,1)).sum(axis=-3)
        tensor([[[3.],
                 [3.]]])
        """
        if axis is not None:
            axis = sanitize_axis(self.shape, axis)
            sum_axis = self.__array.sum(axis, keepdim=True)
  
        else:
            sum_axis = torch.reshape(self.__array.sum(), (1,))
            if not self.__comm.is_distributed():
                return tensor(sum_axis, (1,), types.canonical_heat_type(sum_axis.dtype), self.split, _copy(self.__comm))
            
        return self.__reduce_op(sum_axis, mpi.reduce_op.SUM, axis)

    def expand_dims(self, axis):
        # TODO: document me
        # TODO: test me
        # TODO: sanitize input
        # TODO: make me more numpy API complete
        # TODO: fix negative axis
        return tensor(
            self.__array.unsqueeze(dim=axis),
            self.shape[:axis] + (1,) + self.shape[axis:],
            self.dtype,
            self.split if self.split is None or self.split < axis else self.split + 1,
            _copy(self.__comm)
        )

    def exp(self, out=None):
        """
        Calculate the exponential of all elements in the input array.
        Parameters
        ----------
        out : ht.tensor or None, optional
            A location in which to store the results. If provided, it must have a broadcastable shape. If not provided
            or set to None, a fresh tensor is allocated.
        Returns
        -------
        exponentials : ht.tensor
            A tensor of the same shape as x, containing the positive exponentials of each element in this tensor. If out
            was provided, logarithms is a reference to it.
        Examples
        --------
        >>> ht.arange(5).exp()
        tensor([ 1.0000,  2.7183,  7.3891, 20.0855, 54.5981])
        """
        return operations.exp(self, out)

    def floor(self, out=None):
        r"""
        Return the floor of the input, element-wise.
        The floor of the scalar x is the largest integer i, such that i <= x. It is often denoted as :math:`\lfloor x \rfloor`.
        Parameters
        ----------
        out : ht.tensor or None, optional
            A location in which to store the results. If provided, it must have a broadcastable shape. If not provided
            or set to None, a fresh tensor is allocated.
        Returns
        -------
        floored : ht.tensor
            A tensor of the same shape as x, containing the floored valued of each element in this tensor. If out was
            provided, logarithms is a reference to it.
        Examples
        --------
        >>> ht.floor(ht.arange(-2.0, 2.0, 0.4))
        tensor([-2., -2., -2., -1., -1.,  0.,  0.,  0.,  1.,  1.])
        """
        return operations.floor(self, out)

    def log(self, out=None):
        """
        Natural logarithm, element-wise.
        The natural logarithm log is the inverse of the exponential function, so that log(exp(x)) = x. The natural
        logarithm is logarithm in base e.
        Parameters
        ----------
        out : ht.tensor or None, optional
            A location in which to store the results. If provided, it must have a broadcastable shape. If not provided
            or set to None, a fresh tensor is allocated.
        Returns
        -------
        logarithms : ht.tensor
            A tensor of the same shape as x, containing the positive logarithms of each element in this tensor.
            Negative input elements are returned as nan. If out was provided, logarithms is a reference to it.
        Examples
        --------
        >>> ht.arange(5).log()
        tensor([  -inf, 0.0000, 0.6931, 1.0986, 1.3863])
        """
        return operations.log(self, out)

    def sin(self, out=None):
        """
        Return the trigonometric sine, element-wise.
        Parameters
        ----------
        out : ht.tensor or None, optional
            A location in which to store the results. If provided, it must have a broadcastable shape. If not provided
            or set to None, a fresh tensor is allocated.
        Returns
        -------
        sine : ht.tensor
            A tensor of the same shape as x, containing the trigonometric sine of each element in this tensor.
            Negative input elements are returned as nan. If out was provided, square_roots is a reference to it.
        Examples
        --------
        >>> ht.arange(-6, 7, 2).sin()
        tensor([ 0.2794,  0.7568, -0.9093,  0.0000,  0.9093, -0.7568, -0.2794])
        """
        return operations.sin(self, out)

    def sqrt(self, out=None):
        """
        Return the non-negative square-root of the tensor element-wise.
        Parameters
        ----------
        out : ht.tensor or None, optional
            A location in which to store the results. If provided, it must have a broadcastable shape. If not provided
            or set to None, a fresh tensor is allocated.
        Returns
        -------
        square_roots : ht.tensor
            A tensor of the same shape as x, containing the positive square-root of each element in this tensor.
            Negative input elements are returned as nan. If out was provided, square_roots is a reference to it.
        Examples
        --------
        >>> ht.arange(5).sqrt()
        tensor([0.0000, 1.0000, 1.4142, 1.7321, 2.0000])
        >>> ht.arange(-5, 0).sqrt()
        tensor([nan, nan, nan, nan, nan])
        """
        return operations.sqrt(self, out)

    def __binop(self, op, other):
        # TODO: document me
        # TODO: test me
        # TODO: sanitize input
        # TODO: make me more numpy API complete
        # TODO: ... including the actual binops
        if np.isscalar(other):
            return tensor(op(self.__array, other), self.shape, self.dtype, self.split, _copy(self.__comm))

        elif isinstance(other, tensor):
            output_shape = broadcast_shape(self.shape, other.shape)

            # TODO: implement complex NUMPY rules
            if other.dtype != self.dtype:
                other = other.astype(self.dtype)

            if other.split is None or other.split == self.split:
                return tensor(op(self.__array, other.__array), output_shape, self.dtype, self.split, _copy(self.__comm))
            else:
                raise NotImplementedError('Not implemented for other splittings')
        else:
            raise NotImplementedError('Not implemented for non scalar')

    def __add__(self, other):
        return self.__binop(operator.add, other)

    def __sub__(self, other):
        return self.__binop(operator.sub, other)

    def __truediv__(self, other):
        return self.__binop(operator.truediv, other)

    def __mul__(self, other):
        return self.__binop(operator.mul, other)

    def __pow__(self, other):
        return self.__binop(operator.pow, other)

    def __eq__(self, other):
        return self.__binop(operator.eq, other)

    def __ne__(self, other):
        return self.__binop(operator.ne, other)

    def __lt__(self, other):
        return self.__binop(operator.lt, other)

    def __le__(self, other):
        return self.__binop(operator.le, other)

    def __gt__(self, other):
        return self.__binop(operator.gt, other)

    def __ge__(self, other):
        return self.__binop(operator.ge, other)

    def __str__(self, *args):
        # TODO: document me
        # TODO: generate none-PyTorch str
        return self.__array.__str__(*args)

    def __repr__(self, *args):
        # TODO: document me
        # TODO: generate none-PyTorch repr
        return self.__array.__repr__(*args)

    def __getitem__(self, key):
        # TODO: document me
        # TODO: test me
        # TODO: sanitize input
        # TODO: make me more numpy API complete
        return tensor(self.__array[key], self.shape, self.split, _copy(self.__comm))

    def __setitem__(self, key, value):
        # TODO: document me
        # TODO: test me
        # TODO: sanitize input
        # TODO: make me more numpy API complete
        if self.__split is not None:
            raise NotImplementedError('Slicing not supported for __split != None')

        if np.isscalar(value):
            self.__array.__setitem__(key, value)
        elif isinstance(value, tensor):
            self.__array.__setitem__(key, value.__array)
        else:
            raise NotImplementedError('Not implemented for {}'.format(value.__class__.__name__))

    def __prephalo(self, start, end):
        """
        Extracts the halo indexed by start, end from self.array in the direction of self.split

        Parameters
        ----------
        start : int 
            start index of the halo extracted from self.array
        end : int
            end index of the halo extracted from self.array
        Returns
        -------
        halo : torch tensor
            The halo extracted from self.array
        """
        if not isinstance(start, int) and start is not None:
            raise TypeError('start needs to be of Python type integer, {} given)'.format(type(start)))
        if not isinstance(end, int) and end is not None: 
            raise TypeError('end needs to be of Python type integer, {} given)'.format(type(end)))

        ix = [slice(None, None, None)] * len(self.shape)
        try: 
            ix[self.split] = slice(start, end)
        except IndexError:
            print('Indices out of bound')

        return self.array[ix].contiguous()

    def is_distributed(self):
        """
        # TODO: document me
        # TODO: test me
        # TODO: sanitize input
        Returns
        -------
        
        """ 
        return self.comm.size > 1 and self.split is not None

    def halo_next_shape(self): 
        """
        # TODO: document me
        # TODO: test me
        # TODO: sanitize input
        Returns
        -------
        
        """ 
        if self.halo_next is not None:
            return tuple(self.halo_next.size())
        else:
            return None
 
    def halo_prev_shape(self):  
        """
        # TODO: document me
        # TODO: test me
        # TODO: sanitize input
        Returns
        -------
        
        """
        if self.halo_prev is not None:
            return tuple(self.halo_prev.size())
        else:
            return None

    def halo_prev_length(self): 
        """
        # TODO: document me
        # TODO: test me
        # TODO: sanitize input
        Returns
        -------
        
        """
        if self.halo_prev_shape() is not None:
            return self.halo_prev_shape()[self.split]
        else:
            return None 

    def halo_next_length(self): 
        """
        # TODO: document me
        # TODO: test me
        # TODO: sanitize input
        Returns
        -------
        
        """
        if self.halo_next_shape() is not None:
            return self.halo_next_shape()[self.split]
        else:
            return None 

    def sanitize_halo(self, halo_size):
        """
        In case the of a distributed and splitted tensor, the size will reduced 
        to the smallest chunk if halo_size

        Parameters
        ----------
        halo_size : int 
            Size of the halo. If halo_size exceeds the size of the HeAT tensor in self.split direction
            and the tensor is distributed halo_size will be reduced to the smallest chunk size. 

        Returns
        -------
        halo_size : int
            Sanitized halo size 
        """
        if not isinstance(halo_size, int): 
            raise TypeError('halo_size needs to be of Python type integer, {} given)'.format(type(halo_size)))
        if halo_size < 0: 
            raise ValueError('halo_size needs to be a positive Python integer, {} given)'.format(type(halo_size)))

        if self.is_distributed():

            min_chunksize = self.shape[self.split]//self.comm.size

            if halo_size > min_chunksize:
                warnings.warn('Your halo is larger than the smallest local data array, '
                              'only the local data array will be exchanged')
                halo_size = min_chunksize
 
        return halo_size

    def gethalo(self, halo_size):
        """
        Fetch halos of size 'halo_size' from neighboring ranks and save them in self.halo_next/self.halo_prev
        in case they are not already stored. If 'halo_size' differs from the size of already stored halos,
        the are overwritten. 

        Parameters
        ----------
        halo_size : int 
            Size of the halo. If halo_size exceeds the size of the HeAT tensor in self.split direction
            the whole local tensor.array will be fetched 

        Returns
        -------
        None
        """
        halo_size = self.sanitize_halo(halo_size)

        if self.is_distributed() and halo_size > 0:
            
            a_prev = self.__prephalo(0, halo_size)
            a_next = self.__prephalo(-halo_size, None)
            
            res_prev = None
            res_next = None
           
            if self.comm.rank != self.comm.size-1:
                mpi.send(a_next, dst=self.comm.rank+1)
                res_prev = torch.zeros(a_prev.size(), dtype=a_prev.dtype)
                mpi.recv(res_prev, src=self.comm.rank+1) 

            if self.comm.rank != 0:
                mpi.send(a_prev, dst=self.comm.rank-1)
                res_next = torch.zeros(a_next.size(), dtype=a_next.dtype)
                mpi.recv(res_next, src=self.comm.rank-1) 

            self.halo_prev = res_prev
            self.halo_next = res_next

    def genpad(self, signal, pad_prev, pad_next):
        """
        Generate a zero padding only for local arrays of the first and last rank in case of distributed computing,
        otherwise zero padding is added at begin and end of the global array

        Parameters
        ----------
        signal : torch tensor 
            The data array to which a zero padding is to be added
        pad_prev : int
            The length of the left padding area
        pad_next : int
            The length of the right padding area
            
        Returns
        -------
        out : torch tensor
            The padded data array 
        """
        # ToDo: generalize to ND tensors
        # set the default padding for non distributed arrays

        if len(signal.shape) != 1:
            raise ValueError('Signal must be 1D, but is {}-dimensional'.format(len(signal.shape)))

        # check if more than one rank is involved 
        if self.is_distributed():
            pad_next = None
            pad_prev = None

            # set the padding of the first rank
            if self.comm.rank == 0:
                pad_next = None

            # set the padding of the last rank
            if self.comm.rank == self.comm.size-1:
                pad_prev = None
                    
        return torch.cat(tuple(_ for _ in (pad_prev, signal, pad_next) if _ is not None))


def __factory(shape, dtype, split, local_factory):
    """
    Abstracted factory function for HeAT tensor initialization.

    Parameters
    ----------
    shape : int or sequence of ints
        Desired shape of the output array, e.g. 1 or (1, 2, 3,).
    dtype : ht.dtype
        The desired HeAT data type for the array, defaults to ht.float32.
    split : int
        The axis along which the array is split and distributed.
    local_factory : function
        Function that creates the local PyTorch tensor for the HeAT tensor.

    Returns
    -------
    out : ht.tensor
        Array of ones with given shape, data type and node distribution.
    """
    # clean the user input
    shape = sanitize_shape(shape)
    dtype = types.canonical_heat_type(dtype)
    split = sanitize_axis(shape, split)

    # chunk the shape if necessary
    comm = MPICommunicator() if split is not None else NoneCommunicator()
    _, local_shape, _ = comm.chunk(shape, split)

    return tensor(local_factory(local_shape, dtype=dtype.torch_type()), shape, dtype, split, comm)


def __factory_like(a, dtype, split, factory):
    """
    Abstracted '...-like' factory function for HeAT tensor initialization

    Parameters
    ----------
    a : object
        The shape and data-type of 'a' define these same attributes of the returned array.
    dtype : ht.dtype
        The desired HeAT data type for the array, defaults to ht.float32.
    split: int, optional
        The axis along which the array is split and distributed, defaults to None (no distribution).
    factory : function
        Function that creates a HeAT tensor.

    Returns
    -------
    out : ht.tensor
        Array of ones with given shape, data type and node distribution that is like a
    """
    # determine the global shape of the object to create
    # attempt in this order: shape property, length of object or default shape (1,)
    try:
        shape = a.shape
    except AttributeError:
        try:
            shape = (len(a),)
        except TypeError:
            shape = (1,)

    # infer the data type, otherwise default to float32
    if dtype is None:
        try:
            dtype = types.heat_type_of(a)
        except TypeError:
            dtype = types.float32

    # infer split axis
    if split is None:
        try:
            split = a.split if not isinstance(a, str) else None
        except AttributeError:
            # do not split at all
            pass

    return factory(shape, dtype, split)


def arange(*args, dtype=None, split=None):
    """
    Return evenly spaced values within a given interval.

    Values are generated within the half-open interval ``[start, stop)``
    (in other words, the interval including `start` but excluding `stop`).
    For integer arguments the function is equivalent to the Python built-in
    `range <http://docs.python.org/lib/built-in-funcs.html>`_ function,
    but returns a tensor rather than a list.

    When using a non-integer step, such as 0.1, the results will often not
    be consistent.  It is better to use ``linspace`` for these cases.

    Parameters
    ----------
    start : number, optional
        Start of interval.  The interval includes this value.  The default
        start value is 0.
    stop : number
        End of interval.  The interval does not include this value, except
        in some cases where `step` is not an integer and floating point
        round-off affects the length of `out`.
    step : number, optional
        Spacing between values.  For any output `out`, this is the distance
        between two adjacent values, ``out[i+1] - out[i]``.  The default
        step size is 1.  If `step` is specified as a position argument,
        `start` must also be given.
    dtype : dtype
        The type of the output array.  If `dtype` is not given, infer the data
        type from the other input arguments.
    split: int, optional
        The axis along which the array is split and distributed, defaults to None (no distribution).

    Returns
    -------
    arange : 1D heat tensor
        1D heat tensor of evenly spaced values.

        For floating point arguments, the length of the result is
        ``ceil((stop - start)/step)``.  Because of floating point overflow,
        this rule may result in the last element of `out` being greater
        than `stop`.

    See Also
    --------
    linspace : Evenly spaced numbers with careful handling of endpoints.

    Examples
    --------
    >>> ht.arange(3)
    tensor([0, 1, 2])
    >>> ht.arange(3.0)
    tensor([ 0.,  1.,  2.])
    >>> ht.arange(3,7)
    tensor([3, 4, 5, 6])
    >>> ht.arange(3,7,2)
    tensor([3, 5])
    """
    num_of_param = len(args)

    # check if all positional arguments are integers
    all_ints = all([isinstance(_, int) for _ in args])

    # set start, stop, step, num according to *args
    if num_of_param == 1:
        if dtype is None:
            # use int32 as default instead of int64 used in numpy
            dtype = types.int32
        start = 0
        stop = int(np.ceil(args[0]))
        step = 1
        num = stop
    elif num_of_param == 2:
        if dtype is None:
            dtype = types.int32 if all_ints else types.float32
        start = args[0]
        stop = args[1]
        step = 1
        num = int(np.ceil(stop - start))
    elif num_of_param == 3:
        if dtype is None:
            dtype = types.int32 if all_ints else types.float32
        start = args[0]
        stop = args[1]
        step = args[2]
        num = int(np.ceil((stop - start) / step))
    else:
        raise TypeError('function takes minimum one and at most 3 positional arguments ({} given)'.format(num_of_param))

    gshape = (num,)
    split = sanitize_axis(gshape, split)
    comm = MPICommunicator() if split is not None else NoneCommunicator()
    offset, lshape, _ = comm.chunk(gshape, split)

    # compose the local tensor
    start += offset * step
    stop = start + lshape[0] * step
    data = torch.arange(start, stop, step, dtype=types.canonical_heat_type(dtype).torch_type())

    return tensor(data, gshape, types.canonical_heat_type(data.dtype), split, comm)


def linspace(start, stop, num=50, endpoint=True, retstep=False, dtype=None, split=None):
    """
    Returns num evenly spaced samples, calculated over the interval [start, stop]. The endpoint of the interval can
    optionally be excluded.

    Parameters
    ----------
    start: scalar, scalar-convertible
        The starting value of the sample interval, maybe a sequence if convertible to scalar
    end: scalar, scalar-convertible
        The end value of the sample interval, unless is set to False. In that case, the sequence consists of all but the
        last of num + 1 evenly spaced samples, so that stop is excluded. Note that the step size changes when endpoint
        is False.
    num: int, optional
        Number of samples to generate, defaults to 50. Must be non-negative.
    endpoint: bool, optional
        If True, stop is the last sample, otherwise, it is not included. Defaults to True.
    retstep: bool, optional
        If True, return (samples, step), where step is the spacing between samples.
    dtype: dtype, optional
        The type of the output array.
    split: int, optional
        The axis along which the array is split and distributed, defaults to None (no distribution).

    Returns
    -------
    samples: ht.tensor
        There are num equally spaced samples in the closed interval [start, stop] or the half-open interval
        [start, stop) (depending on whether endpoint is True or False).
    step: float, optional
        Size of spacing between samples, only returned if retstep is True.

    Examples
    --------
    >>> np.linspace(2.0, 3.0, num=5)
    tensor([ 2.  ,  2.25,  2.5 ,  2.75,  3.  ])
    >>> np.linspace(2.0, 3.0, num=5, endpoint=False)
    tensor([ 2. ,  2.2,  2.4,  2.6,  2.8])
    >>> np.linspace(2.0, 3.0, num=5, retstep=True)
    (array([ 2.  ,  2.25,  2.5 ,  2.75,  3.  ]), 0.25)
    """
    # sanitize input parameters
    start = float(start)
    stop = float(stop)
    num = int(num)
    if num <= 0:
        raise ValueError('number of samples \'num\' must be non-negative integer, but was {}'.format(num))
    step = (stop - start) / max(1, num - 1 if endpoint else num)

    # infer local and global shapes
    gshape = (num,)
    split = sanitize_axis(gshape, split)
    comm = MPICommunicator() if split is not None else NoneCommunicator()
    offset, lshape, _ = comm.chunk(gshape, split)

    # compose the local tensor
    start += offset * step
    stop = start + lshape[0] * step - step
    data = torch.linspace(start, stop, lshape[0])
    if dtype is not None:
        data = data.type(types.canonical_heat_type(dtype).torch_type())

    # construct the resulting global tensor
    ht_tensor = tensor(data, gshape, types.canonical_heat_type(data.dtype), split, comm)

    if retstep:
        return ht_tensor, step
    return ht_tensor


def ones(shape, dtype=types.float32, split=None):
    """
    Returns a new array of given shape and data type filled with one values. May be allocated split up across multiple
    nodes along the specified axis.

    Parameters
    ----------
    shape : int or sequence of ints
        Desired shape of the output array, e.g. 1 or (1, 2, 3,).
    dtype : ht.dtype
        The desired HeAT data type for the array, defaults to ht.float32.
    split: int, optional
        The axis along which the array is split and distributed, defaults to None (no distribution).

    Returns
    -------
    out : ht.tensor
        Array of ones with given shape, data type and node distribution.

    Examples
    --------
    >>> ht.ones(3)
    tensor([1., 1., 1.])

    >>> ht.ones(3, dtype=ht.int)
    tensor([1, 1, 1])

    >>> ht.ones((2, 3,))
    tensor([[1., 1., 1.],
            [1., 1., 1.]])
    """
    return __factory(shape, dtype, split, torch.ones)


def ones_like(a, dtype=None, split=None):
    """
    Returns a new array filled with ones with the same type, shape and data distribution of given object. Data type and
    data distribution strategy can be explicitly overriden.

    Parameters
    ----------
    a : object
        The shape and data-type of 'a' define these same attributes of the returned array.
    dtype : ht.dtype, optional
        Overrides the data type of the result.
    split: int, optional
        The axis along which the array is split and distributed, defaults to None (no distribution).

    Returns
    -------
    out : ht.tensor
        Array of ones with the same shape, type and split axis as 'a' unless overriden.

    Examples
    --------
    >>> x = ht.zeros((2, 3,))
    >>> x
    tensor([[0., 0., 0.],
            [0., 0., 0.]])

    >>> ht.ones_like(a)
    tensor([[1., 1., 1.],
            [1., 1., 1.]])
    """
    return __factory_like(a, dtype, split, ones)


def randn(*args, dtype = torch.float32, split = None):
    """
    #based on ht.arange, ht.linspace implementation
    BASIC FUNCTIONALITY:
    Returns a tensor filled with random numbers from a normal distribution 
    with zero mean and variance of one.

    The shape of the tensor is defined by the varargs args.
    
    Parameters	
    ----------

    args (int...) – a set of integers defining the shape of the output tensor.
    #TODO: out (Tensor, optional) – the output tensor


    Examples
    --------
    >>> ht.randn(3)
    tensor([ 0.1921, -0.9635,  0.5047])

    >>> ht.randn(4,4)
    tensor([[-1.1261,  0.5971,  0.2851,  0.9998],
            [-1.8548, -1.2574,  0.2391, -0.3302],
            [ 1.3365, -1.5212,  1.4159, -0.1671],
            [ 0.1260,  1.2126, -0.0804,  0.0907]])
    """
    num_of_param = len(args)

    # check if all positional arguments are integers and greater than zero
    all_ints = all(isinstance(_, int) for _ in args)
    if not all_ints:
        raise TypeError("Only integer-valued dimensions as arguments possible")
    all_positive = all(_ > 0 for _ in args)
    if not all_positive:
        raise ValueError("Not all tensor dimensions are positive")

    # define shape of tensor according to args
    gshape = (args)
    split = sanitize_axis(gshape, split)
    comm = MPICommunicator() if split is not None else NoneCommunicator()
    offset, lshape, _ = comm.chunk(gshape, split)

    #TODO: double-check np.randn/torch.randn overlap

    try:
        torch.randn(args)
    except RuntimeError as exception:
        # re-raise the exception to be consistent with numpy's exception interface
        raise ValueError(str(exception))
    # compose the local tensor
    data = torch.randn(args)

    return tensor(data, gshape, types.canonical_heat_type(data.dtype), split, comm)
    

def zeros(shape, dtype=types.float32, split=None):
    """
    Returns a new array of given shape and data type filled with zero values. May be allocated split up across multiple
    nodes along the specified axis.

    Parameters
    ----------
    shape : int or sequence of ints
        Desired shape of the output array, e.g. 1 or (1, 2, 3,).
    dtype : ht.dtype
        The desired HeAT data type for the array, defaults to ht.float32.
    split: int, optional
        The axis along which the array is split and distributed, defaults to None (no distribution).

    Returns
    -------
    out : ht.tensor
        Array of zeros with given shape, data type and node distribution.

    Examples
    --------
    >>> ht.zeros(3)
    tensor([0., 0., 0.])

    >>> ht.zeros(3, dtype=ht.int)
    tensor([0, 0, 0])

    >>> ht.zeros((2, 3,))
    tensor([[0., 0., 0.],
            [0., 0., 0.]])
    """
    return __factory(shape, dtype, split, torch.zeros)


def zeros_like(a, dtype=None, split=None):
    """
    Returns a new array filled with zeros with the same type, shape and data distribution of given object. Data type and
    data distribution strategy can be explicitly overriden.

    Parameters
    ----------
    a : object
        The shape and data-type of 'a' define these same attributes of the returned array.
    dtype : ht.dtype, optional
        Overrides the data type of the result.
    split: int, optional
        The axis along which the array is split and distributed, defaults to None (no distribution).

    Returns
    -------
    out : ht.tensor
        Array of zeros with the same shape, type and split axis as 'a' unless overriden.

    Examples
    --------
    >>> x = ht.ones((2, 3,))
    >>> x
    tensor([[1., 1., 1.],
            [1., 1., 1.]])

    >>> ht.zeros_like(a)
    tensor([[0., 0., 0.],
            [0., 0., 0.]])
    """
    return __factory_like(a, dtype, split, zeros)


def convolve(a, v, mode='full'):
    """
    Returns the discrete, linear convolution of two one-dimensional HeAT tensors.
   
    Parameters
    ----------
    a : (N,) ht.tensor
        One-dimensional signal HeAT tensor 
    v : (M,) ht.tensor
        One-dimensional filter weight HeAT tensor.
    mode : {'full', 'valid', 'same'}, optional
        'full':
          By default, mode is 'full'. This returns the convolution at 
          each point of overlap, with an output shape of (N+M-1,). At
          the end-points of the convolution, the signals do not overlap
          completely, and boundary effects may be seen.
        'same':
          Mode 'same' returns output of length 'N'. Boundary
          effects are still visible.
        'valid':
          Mode 'valid' returns output of length 'N-M+1'. The 
          convolution product is only given for points where the signals 
          overlap completely. Values outside the signal boundary have no 
          effect.

    Returns
    -------
    out : ht.tensor
        Discrete, linear convolution of 'a' and 'v'.

    Note : There is  differences to the numpy convolve function:
        The inputs are not swapped if v is larger than a. The reason is that v needs to be 
        non-splitted. This should not influence performance. If the filter weight is larger 
        than fitting into memory, using the FFT for convolution is recommended.
        Secondly, only float types are allowed in contrast to numpy where also integer types 
        can be utilized.
           
    Examples
    --------
    Note how the convolution operator flips the second array
    before "sliding" the two across one another:
    >>> a = ht.ones(10)
    >>> v = ht.arange(3).astype(ht.float)
    >>> ht.convolve(a, v, mode='full')
    tensor([0., 1., 3., 3., 3., 3., 2.])

    Only return the middle values of the convolution.
    Contains boundary effects, where zeros are taken
    into account:
    >>> ht.convolve(a, v, mode='same')
    tensor([1., 3., 3., 3., 3.])

    Compute only positions where signal and filter weight
    completely overlap:
    >>> ht.convolve(a, v, mode='valid')
    tensor([3., 3., 3.])
    """
    if not isinstance(a, tensor) or not isinstance(v, tensor):
        raise TypeError('Signal and filter weight must be of type ht.tensor')
    if v.split is not None: 
        raise TypeError('Distributed filter weights are not supported')
    if len(a.shape) != 1 or len(v.shape) != 1: 
        raise ValueError("Only 1 dimensional input tensors are allowed")
    if a.shape[0] <= v.shape[0]: 
        raise ValueError("Filter size must not be larger than signal size")
    if not a.dtype.isfloat() or not v.dtype.isfloat():
        raise TypeError('Only float type tensors are supported')
    if a.dtype is not v.dtype:
        raise TypeError('Signal and filter weight must be of same type')
    
    # compute halo size 
    halo_size = (v.shape[0]-1)//2

    # fetch halos and store them in a.halo_next/a.halo_prev
    a.gethalo(halo_size)

    # apply halos to local array
    signal = torch.cat(tuple(_ for _ in (a.halo_prev, a.array, a.halo_next) if _ is not None))

    # check if a local chunk is smaller than the filter size 
    if a.is_distributed() and signal.size()[0] < v.shape[0]:
        raise ValueError("Local chunk size is smaller than filter size, this is not supported yet")
    
    if mode == 'full': 
        pad_prev = pad_next = torch.zeros(v.shape[0]-1, dtype=a.dtype.torch_type())
        gshape = v.shape[0] + a.shape[0] - 1

    elif mode == 'same':  
        if v.shape[0] % 2 == 0:
            pad_prev = torch.zeros(halo_size+1, dtype=a.dtype.torch_type())
            pad_next = torch.zeros(halo_size, dtype=a.dtype.torch_type())
        else: 
            pad_prev = pad_next = torch.zeros(halo_size, dtype=a.dtype.torch_type())

        gshape = a.shape[0]

    elif mode == 'valid': 
        pad_prev = pad_next = None
        gshape = a.shape[0] - v.shape[0] + 1

    else:
        raise ValueError("Only {'full', 'valid', 'same'} are allowed for mode") 

    # add padding to the borders according to mode
    signal = a.genpad(signal, pad_prev, pad_next)

    # make signal and filter weight 3D for Pytorch conv1d function        
    signal.unsqueeze_(0)
    signal.unsqueeze_(0)

    # flip filter for convolution as Pytorch conv1d computes correlations
    weight = v.array.clone()
    idx = torch.LongTensor([i for i in range(weight.size(0)-1, -1, -1)])
    weight = weight.index_select(0, idx)
    weight.unsqueeze_(0)
    weight.unsqueeze_(0)

    # apply torch convolution operator 
    signal_filtered = fc.conv1d(signal, weight) 

    return tensor(signal_filtered[0, 0, :], (gshape,), signal_filtered.dtype, a.split, a.comm)<|MERGE_RESOLUTION|>--- conflicted
+++ resolved
@@ -226,10 +226,6 @@
     def max(self, axis=None):
         """"
         Return the maximum of an array or maximum along an axis.
-<<<<<<< HEAD
-=======
-
->>>>>>> 21922ee9
         Parameters
         ----------
         a : ht.tensor
@@ -240,10 +236,7 @@
         
         #TODO: out : ht.tensor, optional
         Alternative output array in which to place the result. Must be of the same shape and buffer length as the expected output. 
-<<<<<<< HEAD
-=======
-
->>>>>>> 21922ee9
+
         #TODO: initial : scalar, optional   
         The minimum value of an output element. Must be present to allow computation on empty slice.
         """
@@ -260,10 +253,7 @@
     def min(self, axis=None):
         """"
         Return the minimum of an array or minimum along an axis.
-<<<<<<< HEAD
-=======
-
->>>>>>> 21922ee9
+
         Parameters
         ----------
         a : ht.tensor
@@ -274,10 +264,7 @@
         
         #TODO: out : ht.tensor, optional
         Alternative output array in which to place the result. Must be of the same shape and buffer length as the expected output. 
-<<<<<<< HEAD
-=======
-
->>>>>>> 21922ee9
+
         #TODO: initial : scalar, optional   
         The maximum value of an output element. Must be present to allow computation on empty slice.
         """
@@ -288,10 +275,7 @@
         # TODO: Allow also list of axes
         """
         Sum of array elements over a given axis.
-<<<<<<< HEAD
-=======
-
->>>>>>> 21922ee9
+        
         Parameters
         ----------   
         axis : None or int, optional
@@ -309,20 +293,13 @@
         --------
         >>> ht.ones(2).sum()
         tensor([2.])
-<<<<<<< HEAD
+
         >>> ht.ones((3,3)).sum()
         tensor([9.])
+
         >>> ht.ones((3,3)).astype(ht.int).sum()
         tensor([9])
-=======
-
-        >>> ht.ones((3,3)).sum()
-        tensor([9.])
-
-        >>> ht.ones((3,3)).astype(ht.int).sum()
-        tensor([9])
-
->>>>>>> 21922ee9
+
         >>> ht.ones((3,2,1)).sum(axis=-3)
         tensor([[[3.],
                  [3.]]])
