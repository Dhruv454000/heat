--- conflicted
+++ resolved
@@ -5,22 +5,7 @@
 from . import dndarray
 from . import types
 
-<<<<<<< HEAD
-__all__ = [
-    'abs',
-    'absolute',
-    'ceil',
-    'clip',
-    'fabs',
-    'floor',
-    'trunc',
-    'modf',
-    'round'
-
-]
-=======
-__all__ = ["abs", "absolute", "ceil", "clip", "fabs", "floor", "trunc"]
->>>>>>> dfe6654f
+__all__ = ["abs", "absolute", "ceil", "clip", "fabs", "floor", "modf", "round", "trunc"]
 
 
 def abs(x, out=None, dtype=None):
