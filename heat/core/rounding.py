--- conflicted
+++ resolved
@@ -1,15 +1,11 @@
 import torch
-<<<<<<< HEAD
 from typing import Tuple
-from . import operations
 from .dndarray import DNDarray
 from .types import datatype
-=======
 
 from . import _operations
 from . import dndarray
 from . import types
->>>>>>> 56083ab8
 
 __all__ = ["abs", "absolute", "ceil", "clip", "fabs", "floor", "modf", "round", "trunc"]
 
@@ -116,7 +112,7 @@
     if min is None and max is None:
         raise ValueError("either min or max must be set")
 
-    return operations.__local_op(torch.clamp, x, out, min=min, max=max)
+    return _operations.__local_op(torch.clamp, x, out, min=min, max=max)
 
 
 DNDarray.clip = lambda self, a_min, a_max, out=None: clip(self, a_min, a_max, out)
@@ -286,12 +282,8 @@
     >>> ht.trunc(ht.arange(-2.0, 2.0, 0.4))
     tensor([-2., -1., -1., -0., -0.,  0.,  0.,  0.,  1.,  1.])
     """
-<<<<<<< HEAD
-    return operations.__local_op(torch.trunc, x, out)
+    return _operations.__local_op(torch.trunc, x, out)
 
 
 DNDarray.trunc = lambda self, out=None: trunc(self, out)
-DNDarray.trunc.__doc__ = trunc.__doc__
-=======
-    return _operations.__local_op(torch.trunc, x, out)
->>>>>>> 56083ab8
+DNDarray.trunc.__doc__ = trunc.__doc__