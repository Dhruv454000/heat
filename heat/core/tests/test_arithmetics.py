--- conflicted
+++ resolved
@@ -15,7 +15,7 @@
 v = ht.float32([2, 2])
 v2 = ht.float32([2, 2, 2])
 T_s = ht.tensor(T1._tensor__array, T1.shape, T1.dtype, 0, T1.device, T1.comm)
-otherType = (2,2)
+otherType = (2, 2)
 
 
 class TestOperations(unittest.TestCase):
@@ -32,12 +32,7 @@
         self.assertTrue(ht.equal(ht.add(T, v), T_r))
         self.assertTrue(ht.equal(ht.add(T, s_int), T_r))
         self.assertTrue(ht.equal(ht.add(T_s, T), T_r))
-<<<<<<< HEAD
-        self.assertFalse(ht.equal(ht.add(Ts, T), T_r))
-        
-=======
 
->>>>>>> d226b5fc
         with self.assertRaises(ValueError):
             ht.add(T, v2)
         with self.assertRaises(NotImplementedError):
