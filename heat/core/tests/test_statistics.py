--- conflicted
+++ resolved
@@ -263,7 +263,6 @@
         with self.assertRaises(ValueError):
             ht.max(ht_array, axis=-4)
 
-<<<<<<< HEAD
     def test_mean(self):
         array_0_len = 11
         array_1_len = 8
@@ -335,8 +334,6 @@
             self.assertAlmostEqual(ht.mean(iris), 3.46366666666667)
             assert all([a == b for a, b in zip(ht.mean(iris, axis=0), ax0)])
 
-=======
->>>>>>> fff7167c
     def test_min(self):
         data = [
             [1,   2,  3],
@@ -422,7 +419,6 @@
         with self.assertRaises(TypeError):
             ht_array.min(axis='y')
         with self.assertRaises(ValueError):
-<<<<<<< HEAD
             ht.min(ht_array, axis=-4)
 
     def test_var(self):
@@ -471,7 +467,4 @@
         ax0 = [0.68569351230425, 0.188004026845638, 3.11317941834452, 0.582414317673378]
         for sp in [None, 0, 1]:
             iris = ht.load_hdf5('heat/datasets/data/iris.h5', 'data', split=sp)
-            self.assertAlmostEqual(ht.var(iris, bessel=True), 3.90318519755147, 5)
-=======
-            ht.min(ht_array, axis=-4)
->>>>>>> fff7167c
+            self.assertAlmostEqual(ht.var(iris, bessel=True), 3.90318519755147, 5)