import numpy as np
import os
import torch

import heat as ht
from .test_suites.basic_test import TestCase


class TestIO(TestCase):
    @classmethod
    def setUpClass(cls):
        super(TestIO, cls).setUpClass()
        pwd = os.getcwd()
        cls.HDF5_PATH = os.path.join(os.getcwd(), "heat/datasets/data/iris.h5")
        cls.HDF5_OUT_PATH = pwd + "/test.h5"
        cls.HDF5_DATASET = "data"

        cls.NETCDF_PATH = os.path.join(os.getcwd(), "heat/datasets/data/iris.nc")
        cls.NETCDF_OUT_PATH = pwd + "/test.nc"
        cls.NETCDF_VARIABLE = "data"
        cls.NETCDF_DIMENSION = "data"

        # load comparison data from csv
        cls.CSV_PATH = os.path.join(os.getcwd(), "heat/datasets/data/iris.csv")
        cls.IRIS = (
            torch.from_numpy(np.loadtxt(cls.CSV_PATH, delimiter=";"))
            .float()
            .to(cls.device.torch_device)
        )

    def tearDown(self):
        # synchronize all nodes
        ht.MPI_WORLD.Barrier()

        # clean up of temporary files
        if ht.io.supports_hdf5():
            try:
                os.remove(self.HDF5_OUT_PATH)
            except FileNotFoundError:
                pass

        if ht.io.supports_netcdf():
            try:
                os.remove(self.NETCDF_OUT_PATH)
            except FileNotFoundError:
                pass
        # if ht.MPI_WORLD.rank == 0:

        # synchronize all nodes
        ht.MPI_WORLD.Barrier()

    # catch-all loading
    def test_load(self):
        # HDF5
        if ht.io.supports_hdf5():
            iris = ht.load(self.HDF5_PATH, dataset="data")
            self.assertIsInstance(iris, ht.DNDarray)
            # shape invariant
            self.assertEqual(iris.shape, self.IRIS.shape)
            self.assertEqual(iris.larray.shape, self.IRIS.shape)
            # data type
            self.assertEqual(iris.dtype, ht.float32)
            self.assertEqual(iris.larray.dtype, torch.float32)
            # content
            self.assertTrue((self.IRIS == iris.larray).all())
        else:
            with self.assertRaises(ValueError):
                _ = ht.load(self.HDF5_PATH, dataset=self.HDF5_DATASET)

        # netCDF
        if ht.io.supports_netcdf():
            iris = ht.load(self.NETCDF_PATH, variable=self.NETCDF_VARIABLE)
            self.assertIsInstance(iris, ht.DNDarray)
            # shape invariant
            self.assertEqual(iris.shape, self.IRIS.shape)
            self.assertEqual(iris.larray.shape, self.IRIS.shape)
            # data type
            self.assertEqual(iris.dtype, ht.float32)
            self.assertEqual(iris.larray.dtype, torch.float32)
            # content
            self.assertTrue((self.IRIS == iris.larray).all())
        else:
            with self.assertRaises(ValueError):
                _ = ht.load(self.NETCDF_PATH, variable=self.NETCDF_VARIABLE)

    def test_load_csv(self):
        csv_file_length = 150
        csv_file_cols = 4
        first_value = torch.tensor(
            [5.1, 3.5, 1.4, 0.2], dtype=torch.float32, device=self.device.torch_device
        )
        tenth_value = torch.tensor(
            [4.9, 3.1, 1.5, 0.1], dtype=torch.float32, device=self.device.torch_device
        )

        a = ht.load_csv(self.CSV_PATH, sep=";")
        self.assertEqual(len(a), csv_file_length)
        self.assertEqual(a.shape, (csv_file_length, csv_file_cols))
        self.assertTrue(torch.equal(a.larray[0], first_value))
        self.assertTrue(torch.equal(a.larray[9], tenth_value))

        a = ht.load_csv(self.CSV_PATH, sep=";", split=0)
        rank = a.comm.Get_rank()
        expected_gshape = (csv_file_length, csv_file_cols)
        self.assertEqual(a.gshape, expected_gshape)

        counts, _, _ = a.comm.counts_displs_shape(expected_gshape, 0)
        expected_lshape = (counts[rank], csv_file_cols)
        self.assertEqual(a.lshape, expected_lshape)

        if rank == 0:
            self.assertTrue(torch.equal(a.larray[0], first_value))

        a = ht.load_csv(self.CSV_PATH, sep=";", header_lines=9, dtype=ht.float32, split=0)
        expected_gshape = (csv_file_length - 9, csv_file_cols)
        counts, _, _ = a.comm.counts_displs_shape(expected_gshape, 0)
        expected_lshape = (counts[rank], csv_file_cols)

        self.assertEqual(a.gshape, expected_gshape)
        self.assertEqual(a.lshape, expected_lshape)
        self.assertEqual(a.dtype, ht.float32)
        if rank == 0:
            self.assertTrue(torch.equal(a.larray[0], tenth_value))

        a = ht.load_csv(self.CSV_PATH, sep=";", split=1)
        self.assertEqual(a.shape, (csv_file_length, csv_file_cols))
        self.assertEqual(a.lshape[0], csv_file_length)

        a = ht.load_csv(self.CSV_PATH, sep=";", split=0)
        b = ht.load(self.CSV_PATH, sep=";", split=0)
        self.assertTrue(ht.equal(a, b))

        # Test for csv where header is longer then the first process`s share of lines
        a = ht.load_csv(self.CSV_PATH, sep=";", header_lines=100, split=0)
        self.assertEqual(a.shape, (50, 4))

        with self.assertRaises(TypeError):
            ht.load_csv(12314)
        with self.assertRaises(TypeError):
            ht.load_csv(self.CSV_PATH, sep=11)
        with self.assertRaises(TypeError):
            ht.load_csv(self.CSV_PATH, header_lines="3", sep=";", split=0)

    def test_load_exception(self):
        # correct extension, file does not exist
        if ht.io.supports_hdf5():
            with self.assertRaises(IOError):
                ht.load("foo.h5", "data")
        else:
            with self.assertRaises(ValueError):
                ht.load("foo.h5", "data")

        if ht.io.supports_netcdf():
            with self.assertRaises(IOError):
                ht.load("foo.nc", "data")
        else:
            with self.assertRaises(ValueError):
                ht.load("foo.nc", "data")

        # unknown file extension
        with self.assertRaises(ValueError):
            ht.load(os.path.join(os.getcwd(), "heat/datasets/data/iris.json"), "data")
        with self.assertRaises(ValueError):
            ht.load("iris", "data")

    # catch-all save
    def test_save(self):
        if ht.io.supports_hdf5():
            # local range
            local_range = ht.arange(100)
            local_range.save(self.HDF5_OUT_PATH, self.HDF5_DATASET)
            if local_range.comm.rank == 0:
                with ht.io.h5py.File(self.HDF5_OUT_PATH, "r") as handle:
                    comparison = torch.tensor(
                        handle[self.HDF5_DATASET],
                        dtype=torch.int32,
                        device=self.device.torch_device,
                    )
                self.assertTrue((local_range.larray == comparison).all())

            # split range
            split_range = ht.arange(100, split=0)
            split_range.save(self.HDF5_OUT_PATH, self.HDF5_DATASET)
            if split_range.comm.rank == 0:
                with ht.io.h5py.File(self.HDF5_OUT_PATH, "r") as handle:
                    comparison = torch.tensor(
                        handle[self.HDF5_DATASET],
                        dtype=torch.int32,
                        device=self.device.torch_device,
                    )
                self.assertTrue((local_range.larray == comparison).all())

        if ht.io.supports_netcdf():
            # local range
            local_range = ht.arange(100)
            local_range.save(self.NETCDF_OUT_PATH, self.NETCDF_VARIABLE)
            if local_range.comm.rank == 0:
                with ht.io.nc.Dataset(self.NETCDF_OUT_PATH, "r") as handle:
                    comparison = torch.tensor(
                        handle[self.NETCDF_VARIABLE][:],
                        dtype=torch.int32,
                        device=self.device.torch_device,
                    )
                self.assertTrue((local_range.larray == comparison).all())

            # split range
            split_range = ht.arange(100, split=0)
            split_range.save(self.NETCDF_OUT_PATH, self.NETCDF_VARIABLE)
            if split_range.comm.rank == 0:
                with ht.io.nc.Dataset(self.NETCDF_OUT_PATH, "r") as handle:
                    comparison = torch.tensor(
                        handle[self.NETCDF_VARIABLE][:],
                        dtype=torch.int32,
                        device=self.device.torch_device,
                    )
                self.assertTrue((local_range.larray == comparison).all())

            # naming dimensions: string
            local_range = ht.arange(100, device=ht_device)
            local_range.save(
                self.NETCDF_OUT_PATH, self.NETCDF_VARIABLE, dimension_names=self.NETCDF_DIMENSION
            )
            if local_range.comm.rank == 0:
                with ht.io.nc.Dataset(self.NETCDF_OUT_PATH, "r") as handle:
                    comparison = handle[self.NETCDF_VARIABLE].dimensions
                self.assertTrue(self.NETCDF_DIMENSION in comparison)

            # naming dimensions: tuple
            local_range = ht.arange(100, device=ht_device)
            local_range.save(
                self.NETCDF_OUT_PATH, self.NETCDF_VARIABLE, dimension_names=(self.NETCDF_DIMENSION,)
            )
            if local_range.comm.rank == 0:
                with ht.io.nc.Dataset(self.NETCDF_OUT_PATH, "r") as handle:
                    comparison = handle[self.NETCDF_VARIABLE].dimensions
                self.assertTrue(self.NETCDF_DIMENSION in comparison)

            # appending unlimited variable
            split_range.save(self.NETCDF_OUT_PATH, self.NETCDF_VARIABLE, is_unlimited=True)
            ht.MPI_WORLD.Barrier()
            split_range.save(
                self.NETCDF_OUT_PATH,
                self.NETCDF_VARIABLE,
                mode="r+",
                file_slices=slice(split_range.size, None, None),
                # debug=True,
            )
            if split_range.comm.rank == 0:
                with ht.io.nc.Dataset(self.NETCDF_OUT_PATH, "r") as handle:
                    comparison = torch.tensor(
                        handle[self.NETCDF_VARIABLE][:], dtype=torch.int32, device=device
                    )
                self.assertTrue(
                    (
                        ht.concatenate((local_range, local_range))._DNDarray__array == comparison
                    ).all()
                )

            # indexing netcdf file: single index
            ht.MPI_WORLD.Barrier()
            zeros = ht.zeros((20, 1, 20, 2), device=ht_device)
            zeros.save(self.NETCDF_OUT_PATH, self.NETCDF_VARIABLE, mode="w")
            ones = ht.ones(20, device=ht_device)
            indices = (-1, 0, slice(None), 1)
            ones.save(self.NETCDF_OUT_PATH, self.NETCDF_VARIABLE, mode="r+", file_slices=indices)
            if split_range.comm.rank == 0:
                with ht.io.nc.Dataset(self.NETCDF_OUT_PATH, "r") as handle:
                    comparison = torch.tensor(
                        handle[self.NETCDF_VARIABLE][indices], dtype=torch.int32, device=device
                    )
                self.assertTrue((ones._DNDarray__array == comparison).all())

            # indexing netcdf file: multiple indices
            ht.MPI_WORLD.Barrier()
            small_range_split = ht.arange(10, split=0, device=ht_device)
            small_range = ht.arange(10, device=ht_device)
            indices = [[0, 9, 5, 2, 1, 3, 7, 4, 8, 6]]
            small_range_split.save(
                self.NETCDF_OUT_PATH, self.NETCDF_VARIABLE, mode="w", file_slices=indices
            )
            if split_range.comm.rank == 0:
                with ht.io.nc.Dataset(self.NETCDF_OUT_PATH, "r") as handle:
                    comparison = torch.tensor(
                        handle[self.NETCDF_VARIABLE][indices], dtype=torch.int32, device=device
                    )
                self.assertTrue((small_range._DNDarray__array == comparison).all())

            # slicing netcdf file
            sslice = slice(7, 2, -1)
            range_five_split = ht.arange(5, split=0, device=ht_device)
            range_five = ht.arange(5, device=ht_device)
            range_five_split.save(
                self.NETCDF_OUT_PATH, self.NETCDF_VARIABLE, mode="r+", file_slices=sslice
            )
            if split_range.comm.rank == 0:
                with ht.io.nc.Dataset(self.NETCDF_OUT_PATH, "r") as handle:
                    comparison = torch.tensor(
                        handle[self.NETCDF_VARIABLE][sslice], dtype=torch.int32, device=device
                    )
                self.assertTrue((range_five._DNDarray__array == comparison).all())

            # indexing netcdf file: broadcasting array
            zeros = ht.zeros((2, 1, 1, 4), device=ht_device)
            zeros.save(self.NETCDF_OUT_PATH, self.NETCDF_VARIABLE, mode="w")
            ones = ht.ones((4), split=0, device=ht_device)
            ones_nosplit = ht.ones((4), split=None, device=ht_device)
            indices = (0, slice(None), slice(None))
            ones.save(self.NETCDF_OUT_PATH, self.NETCDF_VARIABLE, mode="r+", file_slices=indices)
            if split_range.comm.rank == 0:
                with ht.io.nc.Dataset(self.NETCDF_OUT_PATH, "r") as handle:
                    comparison = torch.tensor(
                        handle[self.NETCDF_VARIABLE][indices], dtype=torch.int32, device=device
                    )
                self.assertTrue((ones_nosplit._DNDarray__array == comparison).all())

            # indexing netcdf file: broadcasting var
            ht.MPI_WORLD.Barrier()
            zeros = ht.zeros((2, 2), device=ht_device)
            zeros.save(self.NETCDF_OUT_PATH, self.NETCDF_VARIABLE, mode="w")
            ones = ht.ones((1, 2, 1), split=0, device=ht_device)
            ones_nosplit = ht.ones((1, 2, 1), device=ht_device)
            indices = (0,)
            ones.save(self.NETCDF_OUT_PATH, self.NETCDF_VARIABLE, mode="r+", file_slices=indices)
            if split_range.comm.rank == 0:
                with ht.io.nc.Dataset(self.NETCDF_OUT_PATH, "r") as handle:
                    comparison = torch.tensor(
                        handle[self.NETCDF_VARIABLE][indices], dtype=torch.int32, device=device
                    )
                self.assertTrue((ones_nosplit._DNDarray__array == comparison).all())

            # different split and dtype
            ht.MPI_WORLD.Barrier()
            zeros = ht.zeros((2, 2), split=1, dtype=ht.int32, device=ht_device)
            zeros_nosplit = ht.zeros((2, 2), dtype=ht.int32, device=ht_device)
            zeros.save(self.NETCDF_OUT_PATH, self.NETCDF_VARIABLE, mode="w")
            if split_range.comm.rank == 0:
                with ht.io.nc.Dataset(self.NETCDF_OUT_PATH, "r") as handle:
                    comparison = torch.tensor(
                        handle[self.NETCDF_VARIABLE][:], dtype=torch.int32, device=device
                    )
                self.assertTrue((zeros_nosplit._DNDarray__array == comparison).all())

    def test_save_exception(self):
        data = ht.arange(1)

        if ht.io.supports_hdf5():
            with self.assertRaises(TypeError):
                ht.save(1, self.HDF5_OUT_PATH, self.HDF5_DATASET)
            with self.assertRaises(TypeError):
                ht.save(data, 1, self.HDF5_DATASET)
            with self.assertRaises(TypeError):
                ht.save(data, self.HDF5_OUT_PATH, 1)
        else:
            with self.assertRaises(ValueError):
                ht.save(data, self.HDF5_OUT_PATH, self.HDF5_DATASET)

        if ht.io.supports_netcdf():
            with self.assertRaises(TypeError):
                ht.save(1, self.NETCDF_OUT_PATH, self.NETCDF_VARIABLE)
            with self.assertRaises(TypeError):
                ht.save(data, 1, self.NETCDF_VARIABLE)
            with self.assertRaises(TypeError):
                ht.save(data, self.NETCDF_OUT_PATH, 1)
        else:
            with self.assertRaises(ValueError):
                ht.save(data, self.NETCDF_OUT_PATH, self.NETCDF_VARIABLE)

    def test_load_hdf5(self):
        # HDF5 support is optional
        if not ht.io.supports_hdf5():
            return

        # default parameters
        iris = ht.load_hdf5(self.HDF5_PATH, self.HDF5_DATASET)
        self.assertIsInstance(iris, ht.DNDarray)
        self.assertEqual(iris.shape, self.IRIS.shape)
        self.assertEqual(iris.dtype, ht.float32)
        self.assertEqual(iris.larray.dtype, torch.float32)
        self.assertTrue((self.IRIS == iris.larray).all())

        # positive split axis
        iris = ht.load_hdf5(self.HDF5_PATH, self.HDF5_DATASET, split=0)
        self.assertIsInstance(iris, ht.DNDarray)
        self.assertEqual(iris.shape, self.IRIS.shape)
        self.assertEqual(iris.dtype, ht.float32)
        lshape = iris.lshape
        self.assertLessEqual(lshape[0], self.IRIS.shape[0])
        self.assertEqual(lshape[1], self.IRIS.shape[1])

        # negative split axis
        iris = ht.load_hdf5(self.HDF5_PATH, self.HDF5_DATASET, split=-1)
        self.assertIsInstance(iris, ht.DNDarray)
        self.assertEqual(iris.shape, self.IRIS.shape)
        self.assertEqual(iris.dtype, ht.float32)
        lshape = iris.lshape
        self.assertEqual(lshape[0], self.IRIS.shape[0])
        self.assertLessEqual(lshape[1], self.IRIS.shape[1])

        # different data type
        iris = ht.load_hdf5(self.HDF5_PATH, self.HDF5_DATASET, dtype=ht.int8)
        self.assertIsInstance(iris, ht.DNDarray)
        self.assertEqual(iris.shape, self.IRIS.shape)
        self.assertEqual(iris.dtype, ht.int8)
        self.assertEqual(iris.larray.dtype, torch.int8)

    def test_load_hdf5_exception(self):
        # HDF5 support is optional
        if not ht.io.supports_hdf5():
            return

        # improper argument types
        with self.assertRaises(TypeError):
            ht.load_hdf5(1, "data")
        with self.assertRaises(TypeError):
            ht.load_hdf5("iris.h5", 1)
        with self.assertRaises(TypeError):
            ht.load_hdf5("iris.h5", dataset="data", split=1.0)

        # file or dataset does not exist
        with self.assertRaises(IOError):
            ht.load_hdf5("foo.h5", dataset="data")
        with self.assertRaises(IOError):
            ht.load_hdf5("iris.h5", dataset="foo")

    def test_save_hdf5(self):
        # HDF5 support is optional
        if not ht.io.supports_hdf5():
            return

        # local unsplit data
        local_data = ht.arange(100)
        ht.save_hdf5(local_data, self.HDF5_OUT_PATH, self.HDF5_DATASET)
        if local_data.comm.rank == 0:
            with ht.io.h5py.File(self.HDF5_OUT_PATH, "r") as handle:
                comparison = torch.tensor(
                    handle[self.HDF5_DATASET], dtype=torch.int32, device=self.device.torch_device
                )
            self.assertTrue((local_data.larray == comparison).all())

        # distributed data range
        split_data = ht.arange(100, split=0)
        ht.save_hdf5(split_data, self.HDF5_OUT_PATH, self.HDF5_DATASET)
        if split_data.comm.rank == 0:
            with ht.io.h5py.File(self.HDF5_OUT_PATH, "r") as handle:
                comparison = torch.tensor(
                    handle[self.HDF5_DATASET], dtype=torch.int32, device=self.device.torch_device
                )
            self.assertTrue((local_data.larray == comparison).all())

    def test_save_hdf5_exception(self):
        # HDF5 support is optional
        if not ht.io.supports_hdf5():
            return

        # dummy data
        data = ht.arange(1)

        with self.assertRaises(TypeError):
            ht.save_hdf5(1, self.HDF5_OUT_PATH, self.HDF5_DATASET)
        with self.assertRaises(TypeError):
            ht.save_hdf5(data, 1, self.HDF5_DATASET)
        with self.assertRaises(TypeError):
            ht.save_hdf5(data, self.HDF5_OUT_PATH, 1)

    def test_load_netcdf(self):
        # netcdf support is optional
        if not ht.io.supports_netcdf():
            return

        # default parameters
        iris = ht.load_netcdf(self.NETCDF_PATH, self.NETCDF_VARIABLE)
        self.assertIsInstance(iris, ht.DNDarray)
        self.assertEqual(iris.shape, self.IRIS.shape)
        self.assertEqual(iris.dtype, ht.float32)
        self.assertEqual(iris.larray.dtype, torch.float32)
        self.assertTrue((self.IRIS == iris.larray).all())

        # positive split axis
        iris = ht.load_netcdf(self.NETCDF_PATH, self.NETCDF_VARIABLE, split=0)
        self.assertIsInstance(iris, ht.DNDarray)
        self.assertEqual(iris.shape, self.IRIS.shape)
        self.assertEqual(iris.dtype, ht.float32)
        lshape = iris.lshape
        self.assertLessEqual(lshape[0], self.IRIS.shape[0])
        self.assertEqual(lshape[1], self.IRIS.shape[1])

        # negative split axis
        iris = ht.load_netcdf(self.NETCDF_PATH, self.NETCDF_VARIABLE, split=-1)
        self.assertIsInstance(iris, ht.DNDarray)
        self.assertEqual(iris.shape, self.IRIS.shape)
        self.assertEqual(iris.dtype, ht.float32)
        lshape = iris.lshape
        self.assertEqual(lshape[0], self.IRIS.shape[0])
        self.assertLessEqual(lshape[1], self.IRIS.shape[1])

        # different data type
        iris = ht.load_netcdf(self.NETCDF_PATH, self.NETCDF_VARIABLE, dtype=ht.int8)
        self.assertIsInstance(iris, ht.DNDarray)
        self.assertEqual(iris.shape, self.IRIS.shape)
        self.assertEqual(iris.dtype, ht.int8)
        self.assertEqual(iris.larray.dtype, torch.int8)

    def test_load_netcdf_exception(self):
        # netcdf support is optional
        if not ht.io.supports_netcdf():
            return

        # improper argument types
        with self.assertRaises(TypeError):
            ht.load_netcdf(1, "data")
        with self.assertRaises(TypeError):
            ht.load_netcdf("iris.nc", variable=1)
        with self.assertRaises(TypeError):
            ht.load_netcdf("iris.nc", variable="data", split=1.0)

        # file or variable does not exist
        with self.assertRaises(IOError):
            ht.load_netcdf("foo.nc", variable="data")
        with self.assertRaises(IOError):
            ht.load_netcdf("iris.nc", variable="foo")

    def test_save_netcdf(self):
        # netcdf support is optional
        if not ht.io.supports_netcdf():
            return

        # local unsplit data
        local_data = ht.arange(100)
        ht.save_netcdf(local_data, self.NETCDF_OUT_PATH, self.NETCDF_VARIABLE)
        if local_data.comm.rank == 0:
            with ht.io.nc.Dataset(self.NETCDF_OUT_PATH, "r") as handle:
                comparison = torch.tensor(
                    handle[self.NETCDF_VARIABLE][:],
                    dtype=torch.int32,
                    device=self.device.torch_device,
                )
            self.assertTrue((local_data.larray == comparison).all())

        # distributed data range
        split_data = ht.arange(100, split=0)
        ht.save_netcdf(split_data, self.NETCDF_OUT_PATH, self.NETCDF_VARIABLE)
        if split_data.comm.rank == 0:
            with ht.io.nc.Dataset(self.NETCDF_OUT_PATH, "r") as handle:
                comparison = torch.tensor(
                    handle[self.NETCDF_VARIABLE][:],
                    dtype=torch.int32,
                    device=self.device.torch_device,
                )
            self.assertTrue((local_data.larray == comparison).all())

    def test_save_netcdf_exception(self):
        # netcdf support is optional
        if not ht.io.supports_netcdf():
            return

        # dummy data
        data = ht.arange(1)

        with self.assertRaises(TypeError):
            ht.save_netcdf(1, self.NETCDF_PATH, self.NETCDF_VARIABLE)
        with self.assertRaises(TypeError):
            ht.save_netcdf(data, 1, self.NETCDF_VARIABLE)
        with self.assertRaises(TypeError):
            ht.save_netcdf(data, self.NETCDF_PATH, 1)
<<<<<<< HEAD
        with self.assertRaises(TypeError):
            ht.save_netcdf(data, self.NETCDF_PATH, self.NETCDF_VARIABLE, dimension_names=1)
        with self.assertRaises(ValueError):
            ht.save_netcdf(data, self.NETCDF_PATH, self.NETCDF_VARIABLE, dimension_names=["a", "b"])
=======

    # def test_remove_folder(self):
    # ht.MPI_WORLD.Barrier()
    # try:
    #     os.rmdir(os.getcwd() + '/tmp/')
    # except OSError:
    #     pass
>>>>>>> 5cd2b420
<|MERGE_RESOLUTION|>--- conflicted
+++ resolved
@@ -562,12 +562,10 @@
             ht.save_netcdf(data, 1, self.NETCDF_VARIABLE)
         with self.assertRaises(TypeError):
             ht.save_netcdf(data, self.NETCDF_PATH, 1)
-<<<<<<< HEAD
         with self.assertRaises(TypeError):
             ht.save_netcdf(data, self.NETCDF_PATH, self.NETCDF_VARIABLE, dimension_names=1)
         with self.assertRaises(ValueError):
             ht.save_netcdf(data, self.NETCDF_PATH, self.NETCDF_VARIABLE, dimension_names=["a", "b"])
-=======
 
     # def test_remove_folder(self):
     # ht.MPI_WORLD.Barrier()
@@ -575,4 +573,4 @@
     #     os.rmdir(os.getcwd() + '/tmp/')
     # except OSError:
     #     pass
->>>>>>> 5cd2b420
+    