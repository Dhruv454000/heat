import numpy as np
import torch
import heat as ht
import os
from heat.core.tests.test_suites.basic_test import BasicTest

if os.environ.get("DEVICE") == "gpu" and torch.cuda.is_available():
    ht.use_device("gpu")
    torch.cuda.set_device(torch.device(ht.get_device().torch_device))
else:
    ht.use_device("cpu")
device = ht.get_device().torch_device
ht_device = None
if os.environ.get("DEVICE") == "lgpu" and torch.cuda.is_available():
    device = ht.gpu.torch_device
    ht_device = ht.gpu
    torch.cuda.set_device(device)


class TestManipulations(BasicTest):
    def test_concatenate(self):
        # cases to test:
        # Matrices / Vectors
        # s0    s1  axis
        # None None 0
        x = ht.zeros((16, 15), split=None, device=ht_device)
        y = ht.ones((16, 15), split=None, device=ht_device)
        res = ht.concatenate((x, y), axis=0)
        self.assertEqual(res.gshape, (32, 15))
        self.assertEqual(res.dtype, ht.float)
        _, _, chk = res.comm.chunk((32, 15), res.split)
        lshape = [0, 0]
        for i in range(2):
            lshape[i] = chk[i].stop - chk[i].start
        self.assertEqual(res.lshape, tuple(lshape))

        # None None 1
        res = ht.concatenate((x, y), axis=1)
        self.assertEqual(res.gshape, (16, 30))
        self.assertEqual(res.dtype, ht.float)
        _, _, chk = res.comm.chunk((16, 30), res.split)
        lshape = [0, 0]
        for i in range(2):
            lshape[i] = chk[i].stop - chk[i].start
        self.assertEqual(res.lshape, tuple(lshape))

        # =============================================
        # None 0 0
        x = ht.zeros((16, 15), split=None, device=ht_device)
        y = ht.ones((16, 15), split=0, device=ht_device)
        res = ht.concatenate((x, y), axis=0)

        self.assertEqual(res.gshape, (32, 15))
        self.assertEqual(res.dtype, ht.float)
        _, _, chk = res.comm.chunk((32, 15), res.split)
        lshape = [0, 0]
        for i in range(2):
            lshape[i] = chk[i].stop - chk[i].start
        self.assertEqual(res.lshape, tuple(lshape))

        # None 0 1
        res = ht.concatenate((x, y), axis=1)
        self.assertEqual(res.gshape, (16, 30))
        self.assertEqual(res.dtype, ht.float)
        _, _, chk = res.comm.chunk((16, 30), res.split)
        lshape = [0, 0]
        for i in range(2):
            lshape[i] = chk[i].stop - chk[i].start
        self.assertEqual(res.lshape, tuple(lshape))
        # =============================================
        # None 1 1
        x = ht.zeros((16, 15), split=None, device=ht_device)
        y = ht.ones((16, 15), split=1, device=ht_device)
        res = ht.concatenate((x, y), axis=1)
        self.assertEqual(res.gshape, (16, 30))
        self.assertEqual(res.dtype, ht.float)
        _, _, chk = res.comm.chunk((16, 30), res.split)
        lshape = [0, 0]
        for i in range(2):
            lshape[i] = chk[i].stop - chk[i].start
        self.assertEqual(res.lshape, tuple(lshape))
        #
        # None 1 0
        x = ht.zeros((16, 15), split=None, device=ht_device)
        y = ht.ones((16, 15), split=1, device=ht_device)
        res = ht.concatenate((x, y), axis=0)
        self.assertEqual(res.gshape, (32, 15))
        self.assertEqual(res.dtype, ht.float)
        _, _, chk = res.comm.chunk((32, 15), res.split)
        lshape = [0, 0]
        for i in range(2):
            lshape[i] = chk[i].stop - chk[i].start
        self.assertEqual(res.lshape, tuple(lshape))

        # # =============================================
        # # 0 None 0
        x = ht.zeros((16, 15), split=0, device=ht_device)
        y = ht.ones((16, 15), split=None, device=ht_device)
        res = ht.concatenate((x, y), axis=0)
        self.assertEqual(res.gshape, (32, 15))
        self.assertEqual(res.dtype, ht.float)
        _, _, chk = res.comm.chunk((32, 15), res.split)
        lshape = [0, 0]
        for i in range(2):
            lshape[i] = chk[i].stop - chk[i].start
        self.assertEqual(res.lshape, tuple(lshape))
        # # 0 None 1
        res = ht.concatenate((x, y), axis=1)
        self.assertEqual(res.gshape, (16, 30))
        self.assertEqual(res.dtype, ht.float)
        _, _, chk = res.comm.chunk((16, 30), res.split)
        lshape = [0, 0]
        for i in range(2):
            lshape[i] = chk[i].stop - chk[i].start
        self.assertEqual(res.lshape, tuple(lshape))

        # =============================================
        # 1 None 0
        x = ht.zeros((16, 15), split=1, device=ht_device)
        y = ht.ones((16, 15), split=None, device=ht_device)
        res = ht.concatenate((x, y), axis=0)
        self.assertEqual(res.gshape, (32, 15))
        self.assertEqual(res.dtype, ht.float)
        _, _, chk = res.comm.chunk((32, 15), res.split)
        lshape = [0, 0]
        for i in range(2):
            lshape[i] = chk[i].stop - chk[i].start
        self.assertEqual(res.lshape, tuple(lshape))
        # 1 None 1
        res = ht.concatenate((x, y), axis=1)
        self.assertEqual(res.gshape, (16, 30))
        self.assertEqual(res.dtype, ht.float)
        _, _, chk = res.comm.chunk((16, 30), res.split)
        lshape = [0, 0]
        for i in range(2):
            lshape[i] = chk[i].stop - chk[i].start
        self.assertEqual(res.lshape, tuple(lshape))

        # =============================================
        x = ht.zeros((16, 15), split=0, device=ht_device)
        y = ht.ones((16, 15), split=0, device=ht_device)
        # # 0 0 0
        res = ht.concatenate((x, y), axis=0)
        self.assertEqual(res.gshape, (32, 15))
        self.assertEqual(res.dtype, ht.float)
        _, _, chk = res.comm.chunk((32, 15), res.split)
        lshape = [0, 0]
        for i in range(2):
            lshape[i] = chk[i].stop - chk[i].start
        self.assertEqual(res.lshape, tuple(lshape))
        # 0 0 1
        res = ht.concatenate((x, y), axis=1)
        self.assertEqual(res.gshape, (16, 30))
        self.assertEqual(res.dtype, ht.float)
        _, _, chk = res.comm.chunk((16, 30), res.split)
        lshape = [0, 0]
        for i in range(2):
            lshape[i] = chk[i].stop - chk[i].start
        self.assertEqual(res.lshape, tuple(lshape))

        # =============================================
        x = ht.zeros((16, 15), split=1, device=ht_device)
        y = ht.ones((16, 15), split=1, device=ht_device)
        # 1 1 0
        res = ht.concatenate((x, y), axis=0)
        self.assertEqual(res.gshape, (32, 15))
        self.assertEqual(res.dtype, ht.float)
        _, _, chk = res.comm.chunk((32, 15), res.split)
        lshape = [0, 0]
        for i in range(2):
            lshape[i] = chk[i].stop - chk[i].start
        self.assertEqual(res.lshape, tuple(lshape))
        # # 1 1 1
        res = ht.concatenate((x, y), axis=1)
        self.assertEqual(res.gshape, (16, 30))
        self.assertEqual(res.dtype, ht.float)
        _, _, chk = res.comm.chunk((16, 30), res.split)
        lshape = [0, 0]
        for i in range(2):
            lshape[i] = chk[i].stop - chk[i].start
        self.assertEqual(res.lshape, tuple(lshape))

        # =============================================
        x = ht.zeros((16, 15, 14), split=2, device=ht_device)
        y = ht.ones((16, 15, 14), split=2, device=ht_device)
        # 2 2 0
        res = ht.concatenate((x, y), axis=0)
        self.assertEqual(res.gshape, (32, 15, 14))
        self.assertEqual(res.dtype, ht.float)
        _, _, chk = res.comm.chunk((32, 15, 14), res.split)
        lshape = [0, 0, 0]
        for i in range(3):
            lshape[i] = chk[i].stop - chk[i].start
        self.assertEqual(res.lshape, tuple(lshape))
        # 2 2 1
        res = ht.concatenate((x, y), axis=1)
        self.assertEqual(res.gshape, (16, 30, 14))
        self.assertEqual(res.dtype, ht.float)
        _, _, chk = res.comm.chunk((16, 30, 14), res.split)
        lshape = [0, 0, 0]
        for i in range(3):
            lshape[i] = chk[i].stop - chk[i].start
        self.assertEqual(res.lshape, tuple(lshape))
        # # 2 2 2
        res = ht.concatenate((x, y), axis=2)
        self.assertEqual(res.gshape, (16, 15, 28))
        self.assertEqual(res.dtype, ht.float)
        _, _, chk = res.comm.chunk((16, 15, 28), res.split)
        lshape = [0, 0, 0]
        for i in range(3):
            lshape[i] = chk[i].stop - chk[i].start
        self.assertEqual(res.lshape, tuple(lshape))
        #
        # =============================================
        y = ht.ones((16, 15, 14), split=None, device=ht_device)
        # 2 None 1
        res = ht.concatenate((x, y), axis=1)
        self.assertEqual(res.gshape, (16, 30, 14))
        self.assertEqual(res.dtype, ht.float)
        _, _, chk = res.comm.chunk((16, 30, 14), res.split)
        lshape = [0, 0, 0]
        for i in range(3):
            lshape[i] = chk[i].stop - chk[i].start
        self.assertEqual(res.lshape, tuple(lshape))
        # 2 None 2
        res = ht.concatenate((x, y), axis=2)
        self.assertEqual(res.gshape, (16, 15, 28))
        self.assertEqual(res.dtype, ht.float)
        _, _, chk = res.comm.chunk((16, 15, 28), res.split)
        lshape = [0, 0, 0]
        for i in range(3):
            lshape[i] = chk[i].stop - chk[i].start
        self.assertEqual(res.lshape, tuple(lshape))

        res = ht.concatenate((x, y), axis=-1)
        self.assertEqual(res.gshape, (16, 15, 28))
        self.assertEqual(res.dtype, ht.float)
        _, _, chk = res.comm.chunk((16, 15, 28), res.split)
        lshape = [0, 0, 0]
        for i in range(3):
            lshape[i] = chk[i].stop - chk[i].start
        self.assertEqual(res.lshape, tuple(lshape))

        # =============================================
        x = ht.zeros((16, 15, 14), split=None, device=ht_device)
        y = ht.ones((16, 15, 14), split=2, device=ht_device)
        # None 2 0
        res = ht.concatenate((x, y), axis=0)
        self.assertEqual(res.gshape, (32, 15, 14))
        self.assertEqual(res.dtype, ht.float)
        _, _, chk = res.comm.chunk((32, 15, 14), res.split)
        lshape = [0, 0, 0]
        for i in range(3):
            lshape[i] = chk[i].stop - chk[i].start
        self.assertEqual(res.lshape, tuple(lshape))

        x = ht.zeros((16, 15, 14), split=None, device=ht_device)
        y = ht.ones((16, 15, 14), split=2, device=ht_device)
        # None 2 0
        res = ht.concatenate((x, y, y), axis=0)
        self.assertEqual(res.gshape, (32 + 16, 15, 14))
        self.assertEqual(res.dtype, ht.float)
        _, _, chk = res.comm.chunk((32 + 16, 15, 14), res.split)
        lshape = [0, 0, 0]
        for i in range(3):
            lshape[i] = chk[i].stop - chk[i].start
        self.assertEqual(res.lshape, tuple(lshape))

        # None 2 2
        res = ht.concatenate((x, y), axis=2)
        self.assertEqual(res.gshape, (16, 15, 28))
        self.assertEqual(res.dtype, ht.float)
        _, _, chk = res.comm.chunk((16, 15, 28), res.split)
        lshape = [0, 0, 0]
        for i in range(3):
            lshape[i] = chk[i].stop - chk[i].start
        self.assertEqual(res.lshape, tuple(lshape))

        # vectors
        # None None 0
        x = ht.zeros((16,), split=None, device=ht_device)
        y = ht.ones((16,), split=None, device=ht_device)
        res = ht.concatenate((x, y), axis=0)
        self.assertEqual(res.gshape, (32,))
        self.assertEqual(res.dtype, ht.float)
        # None 0 0
        y = ht.ones((16,), split=0, device=ht_device)
        res = ht.concatenate((x, y), axis=0)
        self.assertEqual(res.gshape, (32,))
        self.assertEqual(res.dtype, ht.float)
        _, _, chk = res.comm.chunk((32,), res.split)
        lshape = [0]
        lshape[0] = chk[0].stop - chk[0].start
        self.assertEqual(res.lshape, tuple(lshape))

        # 0 0 0
        x = ht.ones((16,), split=0, dtype=ht.float64, device=ht_device)
        res = ht.concatenate((x, y), axis=0)
        self.assertEqual(res.gshape, (32,))
        self.assertEqual(res.dtype, ht.float64)
        _, _, chk = res.comm.chunk((32,), res.split)
        lshape = [0]
        lshape[0] = chk[0].stop - chk[0].start
        self.assertEqual(res.lshape, tuple(lshape))
        # 0 None 0
        x = ht.ones((16,), split=0, device=ht_device)
        y = ht.ones((16,), split=None, dtype=ht.int64, device=ht_device)
        res = ht.concatenate((x, y), axis=0)
        self.assertEqual(res.gshape, (32,))
        self.assertEqual(res.dtype, ht.float64)
        _, _, chk = res.comm.chunk((32,), res.split)
        lshape = [0]
        lshape[0] = chk[0].stop - chk[0].start
        self.assertEqual(res.lshape, tuple(lshape))

        # test raises
        with self.assertRaises(ValueError):
            ht.concatenate(
                (ht.zeros((6, 3, 5), device=ht_device), ht.zeros((4, 5, 1), device=ht_device))
            )
        with self.assertRaises(TypeError):
            ht.concatenate((x, "5"))
        with self.assertRaises(TypeError):
            ht.concatenate((x))
        with self.assertRaises(TypeError):
            ht.concatenate((x, x), axis=x)
        with self.assertRaises(RuntimeError):
            ht.concatenate((x, ht.zeros((2, 2), device=ht_device)), axis=0)
        with self.assertRaises(ValueError):
            ht.concatenate(
                (ht.zeros((12, 12), device=ht_device), ht.zeros((2, 2), device=ht_device)), axis=0
            )
        with self.assertRaises(RuntimeError):
            ht.concatenate(
                (
                    ht.zeros((2, 2), split=0, device=ht_device),
                    ht.zeros((2, 2), split=1, device=ht_device),
                ),
                axis=0,
            )

    def test_diag(self):
        size = ht.MPI_WORLD.size
        rank = ht.MPI_WORLD.rank

        data = torch.arange(size * 2, device=device)
        a = ht.array(data, device=ht_device)
        res = ht.diag(a)
        self.assertTrue(torch.equal(res._DNDarray__array, torch.diag(data)))

        res = ht.diag(a, offset=size)
        self.assertTrue(torch.equal(res._DNDarray__array, torch.diag(data, diagonal=size)))

        res = ht.diag(a, offset=-size)
        self.assertTrue(torch.equal(res._DNDarray__array, torch.diag(data, diagonal=-size)))

        a = ht.array(data, split=0, device=ht_device)
        res = ht.diag(a)
        self.assertEqual(res.split, a.split)
        self.assertEqual(res.shape, (size * 2, size * 2))
        self.assertEqual(res.lshape[res.split], 2)
        exp = torch.diag(data)
        for i in range(rank * 2, (rank + 1) * 2):
            self.assertTrue(torch.equal(res[i, i]._DNDarray__array, exp[i, i]))

        res = ht.diag(a, offset=size)
        self.assertEqual(res.split, a.split)
        self.assertEqual(res.shape, (size * 3, size * 3))
        self.assertEqual(res.lshape[res.split], 3)
        exp = torch.diag(data, diagonal=size)
        for i in range(rank * 3, min((rank + 1) * 3, a.shape[0])):
            self.assertTrue(torch.equal(res[i, i + size]._DNDarray__array, exp[i, i + size]))

        res = ht.diag(a, offset=-size)
        self.assertEqual(res.split, a.split)
        self.assertEqual(res.shape, (size * 3, size * 3))
        self.assertEqual(res.lshape[res.split], 3)
        exp = torch.diag(data, diagonal=-size)
        for i in range(max(size, rank * 3), (rank + 1) * 3):
            self.assertTrue(torch.equal(res[i, i - size]._DNDarray__array, exp[i, i - size]))

        self.assertTrue(ht.equal(ht.diag(ht.diag(a)), a))

        a = ht.random.rand(15, 20, 5, split=1, device=ht_device)
        res_1 = ht.diag(a)
        res_2 = ht.diagonal(a)
        self.assertTrue(ht.equal(res_1, res_2))

        with self.assertRaises(ValueError):
            ht.diag(data)

        with self.assertRaises(ValueError):
            ht.diag(a, offset=None)

        a = ht.arange(size, device=ht_device)
        with self.assertRaises(ValueError):
            ht.diag(a, offset="3")

        a = ht.empty([], device=ht_device)
        with self.assertRaises(ValueError):
            ht.diag(a)

        if rank == 0:
            data = torch.ones(size, dtype=torch.int32, device=device)
        else:
            data = torch.empty(0, dtype=torch.int32, device=device)
        a = ht.array(data, is_split=0, device=ht_device)
        res = ht.diag(a)
        self.assertTrue(
            torch.equal(
                res[rank, rank]._DNDarray__array, torch.tensor(1, dtype=torch.int32, device=device)
            )
        )

        self.assert_func_equal_for_tensor(
            np.arange(23),
            heat_func=ht.diag,
            numpy_func=np.diag,
            heat_args={"offset": 2},
            numpy_args={"k": 2},
        )

        self.assert_func_equal(
            (27,),
            heat_func=ht.diag,
            numpy_func=np.diag,
            heat_args={"offset": -3},
            numpy_args={"k": -3},
        )

    def test_diagonal(self):
        size = ht.MPI_WORLD.size
        rank = ht.MPI_WORLD.rank

        data = torch.arange(size, device=device).repeat(size).reshape(size, size)
        a = ht.array(data, device=ht_device)
        res = ht.diagonal(a)
        self.assertTrue(torch.equal(res._DNDarray__array, torch.arange(size, device=device)))
        self.assertEqual(res.split, None)

        a = ht.array(data, split=0, device=ht_device)
        res = ht.diagonal(a)
        self.assertTrue(torch.equal(res._DNDarray__array, torch.tensor([rank], device=device)))
        self.assertEqual(res.split, 0)

        a = ht.array(data, split=1, device=ht_device)
        res2 = ht.diagonal(a, dim1=1, dim2=0)
        self.assertTrue(ht.equal(res, res2))

        res = ht.diagonal(a)
        self.assertTrue(torch.equal(res._DNDarray__array, torch.tensor([rank], device=device)))
        self.assertEqual(res.split, 0)

        a = ht.array(data, split=0, device=ht_device)
        res2 = ht.diagonal(a, dim1=1, dim2=0)
        self.assertTrue(ht.equal(res, res2))

        data = torch.arange(size + 1, device=device).repeat(size + 1).reshape(size + 1, size + 1)
        a = ht.array(data, device=ht_device)
        res = ht.diagonal(a, offset=0)
        self.assertTrue(torch.equal(res._DNDarray__array, torch.arange(size + 1, device=device)))
        res = ht.diagonal(a, offset=1)
        self.assertTrue(torch.equal(res._DNDarray__array, torch.arange(1, size + 1, device=device)))
        res = ht.diagonal(a, offset=-1)
        self.assertTrue(torch.equal(res._DNDarray__array, torch.arange(0, size, device=device)))

        a = ht.array(data, split=0, device=ht_device)
        res = ht.diagonal(a, offset=1)
        res.balance_()
        self.assertTrue(torch.equal(res._DNDarray__array, torch.tensor([rank + 1], device=device)))
        res = ht.diagonal(a, offset=-1)
        res.balance_()
        self.assertTrue(torch.equal(res._DNDarray__array, torch.tensor([rank], device=device)))

        a = ht.array(data, split=1, device=ht_device)
        res = ht.diagonal(a, offset=1)
        res.balance_()
        self.assertTrue(torch.equal(res._DNDarray__array, torch.tensor([rank + 1], device=device)))
        res = ht.diagonal(a, offset=-1)
        res.balance_()
        self.assertTrue(torch.equal(res._DNDarray__array, torch.tensor([rank], device=device)))

        data = (
            torch.arange(size * 2 + 10, device=device)
            .repeat(size * 2 + 10)
            .reshape(size * 2 + 10, size * 2 + 10)
        )
        a = ht.array(data, device=ht_device)
        res = ht.diagonal(a, offset=10)
        self.assertTrue(
            torch.equal(res._DNDarray__array, torch.arange(10, 10 + size * 2, device=device))
        )
        res = ht.diagonal(a, offset=-10)
        self.assertTrue(torch.equal(res._DNDarray__array, torch.arange(0, size * 2, device=device)))

        a = ht.array(data, split=0, device=ht_device)
        res = ht.diagonal(a, offset=10)
        res.balance_()
        self.assertTrue(
            torch.equal(
                res._DNDarray__array, torch.tensor([10 + rank * 2, 11 + rank * 2], device=device)
            )
        )
        res = ht.diagonal(a, offset=-10)
        res.balance_()
        self.assertTrue(
            torch.equal(res._DNDarray__array, torch.tensor([rank * 2, 1 + rank * 2], device=device))
        )

        a = ht.array(data, split=1, device=ht_device)
        res = ht.diagonal(a, offset=10)
        res.balance_()
        self.assertTrue(
            torch.equal(
                res._DNDarray__array, torch.tensor([10 + rank * 2, 11 + rank * 2], device=device)
            )
        )
        res = ht.diagonal(a, offset=-10)
        res.balance_()
        self.assertTrue(
            torch.equal(res._DNDarray__array, torch.tensor([rank * 2, 1 + rank * 2], device=device))
        )

        data = (
            torch.arange(size + 1, device=device)
            .repeat((size + 1) * (size + 1))
            .reshape(size + 1, size + 1, size + 1)
        )
        a = ht.array(data, device=ht_device)
        res = ht.diagonal(a)
        self.assertTrue(
            torch.equal(
                res._DNDarray__array,
                torch.arange(size + 1, device=device)
                .repeat(size + 1)
                .reshape(size + 1, size + 1)
                .t(),
            )
        )
        res = ht.diagonal(a, offset=1)
        self.assertTrue(
            torch.equal(
                res._DNDarray__array,
                torch.arange(size + 1, device=device).repeat(size).reshape(size, size + 1).t(),
            )
        )
        res = ht.diagonal(a, offset=-1)
        self.assertTrue(
            torch.equal(
                res._DNDarray__array,
                torch.arange(size + 1, device=device).repeat(size).reshape(size, size + 1).t(),
            )
        )

        res = ht.diagonal(a, dim1=1, dim2=2)
        self.assertTrue(
            torch.equal(
                res._DNDarray__array,
                torch.arange(size + 1, device=device).repeat(size + 1).reshape(size + 1, size + 1),
            )
        )
        res = ht.diagonal(a, offset=1, dim1=1, dim2=2)
        self.assertTrue(
            torch.equal(
                res._DNDarray__array,
                torch.arange(1, size + 1, device=device).repeat(size + 1).reshape(size + 1, size),
            )
        )
        res = ht.diagonal(a, offset=-1, dim1=1, dim2=2)
        self.assertTrue(
            torch.equal(
                res._DNDarray__array,
                torch.arange(size, device=device).repeat(size + 1).reshape(size + 1, size),
            )
        )

        res = ht.diagonal(a, dim1=0, dim2=2)
        self.assertTrue(
            torch.equal(
                res._DNDarray__array,
                torch.arange(size + 1, device=device).repeat(size + 1).reshape(size + 1, size + 1),
            )
        )

        a = ht.array(data, split=0, device=ht_device)
        res = ht.diagonal(a, offset=1, dim1=0, dim2=1)
        res.balance_()
        self.assertTrue(
            torch.equal(
                res._DNDarray__array, torch.arange(size + 1, device=device).reshape(size + 1, 1)
            )
        )
        self.assertEqual(res.split, 1)

        res = ht.diagonal(a, offset=-1, dim1=0, dim2=1)
        res.balance_()
        self.assertTrue(
            torch.equal(
                res._DNDarray__array, torch.arange(size + 1, device=device).reshape(size + 1, 1)
            )
        )
        self.assertEqual(res.split, 1)

        res = ht.diagonal(a, offset=size + 1, dim1=0, dim2=1)
        res.balance_()
        self.assertTrue(
            torch.equal(
                res._DNDarray__array, torch.empty((size + 1, 0), dtype=torch.int64, device=device)
            )
        )
        self.assertTrue(res.shape[res.split] == 0)

        with self.assertRaises(ValueError):
            ht.diagonal(a, offset=None)

        with self.assertRaises(ValueError):
            ht.diagonal(a, dim1=1, dim2=1)

        with self.assertRaises(ValueError):
            ht.diagonal(a, dim1=1, dim2=-2)

        with self.assertRaises(ValueError):
            ht.diagonal(data)

        self.assert_func_equal(
            (5, 5, 5),
            heat_func=ht.diagonal,
            numpy_func=np.diagonal,
            heat_args={"dim1": 0, "dim2": 2},
            numpy_args={"axis1": 0, "axis2": 2},
        )

        self.assert_func_equal(
            (5, 4, 3, 2),
            heat_func=ht.diagonal,
            numpy_func=np.diagonal,
            heat_args={"dim1": 1, "dim2": 2},
            numpy_args={"axis1": 1, "axis2": 2},
        )

        self.assert_func_equal(
            (4, 6, 3),
            heat_func=ht.diagonal,
            numpy_func=np.diagonal,
            heat_args={"dim1": 0, "dim2": 1},
            numpy_args={"axis1": 0, "axis2": 1},
        )

    def test_expand_dims(self):
        # vector data
        a = ht.arange(10, device=ht_device)
        b = ht.expand_dims(a, 0)

        self.assertIsInstance(b, ht.DNDarray)
        self.assertEqual(len(b.shape), 2)

        self.assertEqual(b.shape[0], 1)
        self.assertEqual(b.shape[1], a.shape[0])

        self.assertEqual(b.lshape[0], 1)
        self.assertEqual(b.lshape[1], a.shape[0])

        self.assertIs(b.split, None)

        # vector data with out-of-bounds axis
        a = ht.arange(12, device=ht_device)
        b = a.expand_dims(1)

        self.assertIsInstance(b, ht.DNDarray)
        self.assertEqual(len(b.shape), 2)

        self.assertEqual(b.shape[0], a.shape[0])
        self.assertEqual(b.shape[1], 1)

        self.assertEqual(b.lshape[0], a.shape[0])
        self.assertEqual(b.lshape[1], 1)

        self.assertIs(b.split, None)

        # volume with intermediate axis
        a = ht.empty((3, 4, 5), device=ht_device)
        b = a.expand_dims(1)

        self.assertIsInstance(b, ht.DNDarray)
        self.assertEqual(len(b.shape), 4)

        self.assertEqual(b.shape[0], a.shape[0])
        self.assertEqual(b.shape[1], 1)
        self.assertEqual(b.shape[2], a.shape[1])
        self.assertEqual(b.shape[3], a.shape[2])

        self.assertEqual(b.lshape[0], a.shape[0])
        self.assertEqual(b.lshape[1], 1)
        self.assertEqual(b.lshape[2], a.shape[1])
        self.assertEqual(b.lshape[3], a.shape[2])

        self.assertIs(b.split, None)

        # volume with negative axis
        a = ht.empty((3, 4, 5), device=ht_device)
        b = a.expand_dims(-4)

        self.assertIsInstance(b, ht.DNDarray)
        self.assertEqual(len(b.shape), 4)

        self.assertEqual(b.shape[0], 1)
        self.assertEqual(b.shape[1], a.shape[0])
        self.assertEqual(b.shape[2], a.shape[1])
        self.assertEqual(b.shape[3], a.shape[2])

        self.assertEqual(b.lshape[0], 1)
        self.assertEqual(b.lshape[1], a.shape[0])
        self.assertEqual(b.lshape[2], a.shape[1])
        self.assertEqual(b.lshape[3], a.shape[2])

        self.assertIs(b.split, None)

        # split volume with negative axis expansion after the split
        a = ht.empty((3, 4, 5), split=1, device=ht_device)
        b = a.expand_dims(-2)

        self.assertIsInstance(b, ht.DNDarray)
        self.assertEqual(len(b.shape), 4)

        self.assertEqual(b.shape[0], a.shape[0])
        self.assertEqual(b.shape[1], a.shape[1])
        self.assertEqual(b.shape[2], 1)
        self.assertEqual(b.shape[3], a.shape[2])

        self.assertEqual(b.lshape[0], a.shape[0])
        self.assertLessEqual(b.lshape[1], a.shape[1])
        self.assertEqual(b.lshape[2], 1)
        self.assertEqual(b.lshape[3], a.shape[2])

        self.assertIs(b.split, 1)

        # split volume with negative axis expansion before the split
        a = ht.empty((3, 4, 5), split=2, device=ht_device)
        b = a.expand_dims(-3)

        self.assertIsInstance(b, ht.DNDarray)
        self.assertEqual(len(b.shape), 4)

        self.assertEqual(b.shape[0], a.shape[0])
        self.assertEqual(b.shape[1], 1)
        self.assertEqual(b.shape[2], a.shape[1])
        self.assertEqual(b.shape[3], a.shape[2])

        self.assertEqual(b.lshape[0], a.shape[0])
        self.assertEqual(b.lshape[1], 1)
        self.assertEqual(b.lshape[2], a.shape[1])
        self.assertLessEqual(b.lshape[3], a.shape[2])

        self.assertIs(b.split, 3)

        # exceptions
        with self.assertRaises(TypeError):
            ht.expand_dims("(3, 4, 5,)", 1)
        with self.assertRaises(TypeError):
            ht.empty((3, 4, 5), device=ht_device).expand_dims("1")
        with self.assertRaises(ValueError):
            ht.empty((3, 4, 5), device=ht_device).expand_dims(4)
        with self.assertRaises(ValueError):
            ht.empty((3, 4, 5), device=ht_device).expand_dims(-5)

<<<<<<< HEAD
    def test_flatten(self):
        a = ht.array([[[1, 2], [3, 4]], [[5, 6], [7, 8]]], device=ht_device)
        res = ht.array([1, 2, 3, 4, 5, 6, 7, 8], device=ht_device)
        self.assertTrue(ht.equal(ht.flatten(a), res))

        a = ht.array([[[1, 2], [3, 4]], [[5, 6], [7, 8]]], split=0, device=ht_device, dtype=ht.int8)
        res = ht.array([1, 2, 3, 4, 5, 6, 7, 8], split=0, device=ht_device, dtype=ht.int8)
        self.assertTrue(ht.equal(ht.flatten(a), res))

        a = ht.array(
            [[[1.0, 2.0], [3.0, 4.0]], [[5.0, 6.0], [7.0, 8.0]]], split=1, device=ht_device
        )
        res = ht.array([1.0, 2.0, 3.0, 4.0, 5.0, 6.0, 7.0, 8.0], split=0, device=ht_device)
        self.assertTrue(ht.equal(ht.flatten(a), res))

        a = ht.array(
            [[[False, False], [False, True]], [[True, False], [True, True]]],
            split=2,
            device=ht_device,
        )
        res = ht.array(
            [False, False, False, True, True, False, True, True], split=0, device=ht_device
        )
        self.assertTrue(ht.equal(ht.flatten(a), res))
=======
    def test_flip(self):
        a = ht.array([1, 2], device=ht_device)
        r_a = ht.array([2, 1], device=ht_device)
        self.assertTrue(ht.equal(ht.flip(a, 0), r_a))

        a = ht.array([[1, 2], [3, 4]], device=ht_device)
        r_a = ht.array([[4, 3], [2, 1]], device=ht_device)
        self.assertTrue(ht.equal(ht.flip(a), r_a))

        a = ht.array([[2, 3], [4, 5], [6, 7], [8, 9]], split=1, dtype=ht.float32, device=ht_device)
        r_a = ht.array(
            [[9, 8], [7, 6], [5, 4], [3, 2]], split=1, dtype=ht.float32, device=ht_device
        )
        self.assertTrue(ht.equal(ht.flip(a, [0, 1]), r_a))

        a = ht.array(
            [[[0, 1], [2, 3]], [[4, 5], [6, 7]]], split=0, dtype=ht.uint8, device=ht_device
        )
        r_a = ht.array(
            [[[3, 2], [1, 0]], [[7, 6], [5, 4]]], split=0, dtype=ht.uint8, device=ht_device
        )
        self.assertTrue(ht.equal(ht.flip(a, [1, 2]), r_a))
>>>>>>> a5604d58

    def test_hstack(self):
        # cases to test:
        # MM===================================
        # NN,
        a = ht.ones((10, 12), split=None, device=ht_device)
        b = ht.ones((10, 12), split=None, device=ht_device)
        res = ht.hstack((a, b))
        self.assertEqual(res.shape, (10, 24))
        # 11,
        a = ht.ones((10, 12), split=1, device=ht_device)
        b = ht.ones((10, 12), split=1, device=ht_device)
        res = ht.hstack((a, b))
        self.assertEqual(res.shape, (10, 24))

        # VM===================================
        # NN,
        a = ht.ones((12,), split=None, device=ht_device)
        b = ht.ones((12, 10), split=None, device=ht_device)
        res = ht.hstack((a, b))
        self.assertEqual(res.shape, (12, 11))
        # 00
        a = ht.ones((12,), split=0, device=ht_device)
        b = ht.ones((12, 10), split=0, device=ht_device)
        res = ht.hstack((a, b))
        self.assertEqual(res.shape, (12, 11))

        # MV===================================
        # NN,
        a = ht.ones((12, 10), split=None, device=ht_device)
        b = ht.ones((12,), split=None, device=ht_device)
        res = ht.hstack((a, b))
        self.assertEqual(res.shape, (12, 11))
        # 00
        a = ht.ones((12, 10), split=0, device=ht_device)
        b = ht.ones((12,), split=0, device=ht_device)
        res = ht.hstack((a, b))
        self.assertEqual(res.shape, (12, 11))

        # VV===================================
        # NN,
        a = ht.ones((12,), split=None, device=ht_device)
        b = ht.ones((12,), split=None, device=ht_device)
        res = ht.hstack((a, b))
        self.assertEqual(res.shape, (24,))
        # 00
        a = ht.ones((12,), split=0, device=ht_device)
        b = ht.ones((12,), split=0, device=ht_device)
        res = ht.hstack((a, b))
        self.assertEqual(res.shape, (24,))

    def test_sort(self):
        size = ht.MPI_WORLD.size
        rank = ht.MPI_WORLD.rank
        tensor = torch.arange(size, device=device).repeat(size).reshape(size, size)

        data = ht.array(tensor, split=None, device=ht_device)
        result, result_indices = ht.sort(data, axis=0, descending=True)
        expected, exp_indices = torch.sort(tensor, dim=0, descending=True)
        self.assertTrue(torch.equal(result._DNDarray__array, expected))
        self.assertTrue(torch.equal(result_indices._DNDarray__array, exp_indices.int()))

        result, result_indices = ht.sort(data, axis=1, descending=True)
        expected, exp_indices = torch.sort(tensor, dim=1, descending=True)
        self.assertTrue(torch.equal(result._DNDarray__array, expected))
        self.assertTrue(torch.equal(result_indices._DNDarray__array, exp_indices.int()))

        data = ht.array(tensor, split=0, device=ht_device)

        exp_axis_zero = torch.arange(size, device=device).reshape(1, size)
        exp_indices = torch.tensor([[rank] * size], device=device)
        result, result_indices = ht.sort(data, descending=True, axis=0)
        self.assertTrue(torch.equal(result._DNDarray__array, exp_axis_zero))
        self.assertTrue(torch.equal(result_indices._DNDarray__array, exp_indices.int()))

        exp_axis_one, exp_indices = (
            torch.arange(size, device=device).reshape(1, size).sort(dim=1, descending=True)
        )
        result, result_indices = ht.sort(data, descending=True, axis=1)
        self.assertTrue(torch.equal(result._DNDarray__array, exp_axis_one))
        self.assertTrue(torch.equal(result_indices._DNDarray__array, exp_indices.int()))

        result1 = ht.sort(data, axis=1, descending=True)
        result2 = ht.sort(data, descending=True)
        self.assertTrue(ht.equal(result1[0], result2[0]))
        self.assertTrue(ht.equal(result1[1], result2[1]))

        data = ht.array(tensor, split=1, device=ht_device)

        exp_axis_zero = torch.tensor(rank, device=device).repeat(size).reshape(size, 1)
        indices_axis_zero = torch.arange(size, dtype=torch.int64, device=device).reshape(size, 1)
        result, result_indices = ht.sort(data, axis=0, descending=True)
        self.assertTrue(torch.equal(result._DNDarray__array, exp_axis_zero))
        # comparison value is only true on CPU
        if result_indices._DNDarray__array.is_cuda is False:
            self.assertTrue(torch.equal(result_indices._DNDarray__array, indices_axis_zero.int()))

        exp_axis_one = torch.tensor(size - rank - 1, device=device).repeat(size).reshape(size, 1)
        result, result_indices = ht.sort(data, descending=True, axis=1)
        self.assertTrue(torch.equal(result._DNDarray__array, exp_axis_one))
        self.assertTrue(torch.equal(result_indices._DNDarray__array, exp_axis_one.int()))

        tensor = torch.tensor(
            [
                [[2, 8, 5], [7, 2, 3]],
                [[6, 5, 2], [1, 8, 7]],
                [[9, 3, 0], [1, 2, 4]],
                [[8, 4, 7], [0, 8, 9]],
            ],
            dtype=torch.int32,
            device=device,
        )

        data = ht.array(tensor, split=0, device=ht_device)
        exp_axis_zero = torch.tensor([[2, 3, 0], [0, 2, 3]], dtype=torch.int32, device=device)
        if torch.cuda.is_available() and data.device == ht.gpu and size < 4:
            indices_axis_zero = torch.tensor(
                [[0, 2, 2], [3, 2, 0]], dtype=torch.int32, device=device
            )
        else:
            indices_axis_zero = torch.tensor(
                [[0, 2, 2], [3, 0, 0]], dtype=torch.int32, device=device
            )
        result, result_indices = ht.sort(data, axis=0)
        first = result[0]._DNDarray__array
        first_indices = result_indices[0]._DNDarray__array
        if rank == 0:
            self.assertTrue(torch.equal(first, exp_axis_zero))
            self.assertTrue(torch.equal(first_indices, indices_axis_zero))

        data = ht.array(tensor, split=1, device=ht_device)
        exp_axis_one = torch.tensor([[2, 2, 3]], dtype=torch.int32, device=device)
        indices_axis_one = torch.tensor([[0, 1, 1]], dtype=torch.int32, device=device)
        result, result_indices = ht.sort(data, axis=1)
        first = result[0]._DNDarray__array[:1]
        first_indices = result_indices[0]._DNDarray__array[:1]
        if rank == 0:
            self.assertTrue(torch.equal(first, exp_axis_one))
            self.assertTrue(torch.equal(first_indices, indices_axis_one))

        data = ht.array(tensor, split=2, device=ht_device)
        exp_axis_two = torch.tensor([[2], [2]], dtype=torch.int32, device=device)
        indices_axis_two = torch.tensor([[0], [1]], dtype=torch.int32, device=device)
        result, result_indices = ht.sort(data, axis=2)
        first = result[0]._DNDarray__array[:, :1]
        first_indices = result_indices[0]._DNDarray__array[:, :1]
        if rank == 0:
            self.assertTrue(torch.equal(first, exp_axis_two))
            self.assertTrue(torch.equal(first_indices, indices_axis_two))
        #
        out = ht.empty_like(data, device=ht_device)
        indices = ht.sort(data, axis=2, out=out)
        self.assertTrue(ht.equal(out, result))
        self.assertTrue(ht.equal(indices, result_indices))

        with self.assertRaises(ValueError):
            ht.sort(data, axis=3)
        with self.assertRaises(TypeError):
            ht.sort(data, axis="1")

        rank = ht.MPI_WORLD.rank
        data = ht.random.randn(100, 1, split=0, device=ht_device)
        result, _ = ht.sort(data, axis=0)
        counts, _, _ = ht.get_comm().counts_displs_shape(data.gshape, axis=0)
        for i, c in enumerate(counts):
            for idx in range(c - 1):
                if rank == i:
                    self.assertTrue(
                        torch.lt(
                            result._DNDarray__array[idx], result._DNDarray__array[idx + 1]
                        ).all()
                    )

    def test_squeeze(self):
        torch.manual_seed(1)
        data = ht.random.randn(1, 4, 5, 1, device=ht_device)

        # 4D local tensor, no axis
        result = ht.squeeze(data)
        self.assertIsInstance(result, ht.DNDarray)
        self.assertEqual(result.dtype, ht.float64)
        self.assertEqual(result._DNDarray__array.dtype, torch.float64)
        self.assertEqual(result.shape, (4, 5))
        self.assertEqual(result.lshape, (4, 5))
        self.assertEqual(result.split, None)
        self.assertTrue((result._DNDarray__array == data._DNDarray__array.squeeze()).all())

        # 4D local tensor, major axis
        result = ht.squeeze(data, axis=0)
        self.assertIsInstance(result, ht.DNDarray)
        self.assertEqual(result.dtype, ht.float64)
        self.assertEqual(result._DNDarray__array.dtype, torch.float64)
        self.assertEqual(result.shape, (4, 5, 1))
        self.assertEqual(result.lshape, (4, 5, 1))
        self.assertEqual(result.split, None)
        self.assertTrue((result._DNDarray__array == data._DNDarray__array.squeeze(0)).all())

        # 4D local tensor, minor axis
        result = ht.squeeze(data, axis=-1)
        self.assertIsInstance(result, ht.DNDarray)
        self.assertEqual(result.dtype, ht.float64)
        self.assertEqual(result._DNDarray__array.dtype, torch.float64)
        self.assertEqual(result.shape, (1, 4, 5))
        self.assertEqual(result.lshape, (1, 4, 5))
        self.assertEqual(result.split, None)
        self.assertTrue((result._DNDarray__array == data._DNDarray__array.squeeze(-1)).all())

        # 4D local tensor, tuple axis
        result = data.squeeze(axis=(0, -1))
        self.assertIsInstance(result, ht.DNDarray)
        self.assertEqual(result.dtype, ht.float64)
        self.assertEqual(result._DNDarray__array.dtype, torch.float64)
        self.assertEqual(result.shape, (4, 5))
        self.assertEqual(result.lshape, (4, 5))
        self.assertEqual(result.split, None)
        self.assertTrue((result._DNDarray__array == data._DNDarray__array.squeeze()).all())

        # 4D split tensor, along the axis
        # TODO: reinstate this test of uneven dimensions distribution
        # after update to Allgatherv implementation (Issue  #273 depending on #233)
        # data = ht.array(ht.random.randn(1, 4, 5, 1), split=1)
        # result = ht.squeeze(data, axis=-1)
        # self.assertIsInstance(result, ht.DNDarray)
        # # TODO: the following works locally but not when distributed,
        # #self.assertEqual(result.dtype, ht.float32)
        # #self.assertEqual(result._DNDarray__array.dtype, torch.float32)
        # self.assertEqual(result.shape, (1, 12, 5))
        # self.assertEqual(result.lshape, (1, 12, 5))
        # self.assertEqual(result.split, 1)

        # 3D split tensor, across the axis
        size = ht.MPI_WORLD.size * 2
        data = ht.triu(ht.ones((1, size, size), split=1, device=ht_device), k=1)

        result = ht.squeeze(data, axis=0)
        self.assertIsInstance(result, ht.DNDarray)
        # TODO: the following works locally but not when distributed,
        # self.assertEqual(result.dtype, ht.float32)
        # self.assertEqual(result._DNDarray__array.dtype, torch.float32)
        self.assertEqual(result.shape, (size, size))
        self.assertEqual(result.lshape, (size, size))
        # self.assertEqual(result.split, None)

        # check exceptions
        with self.assertRaises(ValueError):
            data.squeeze(axis=(0, 1))
        with self.assertRaises(TypeError):
            data.squeeze(axis=1.1)
        with self.assertRaises(TypeError):
            data.squeeze(axis="y")
        with self.assertRaises(ValueError):
            ht.argmin(data, axis=-4)

    def test_unique(self):
        size = ht.MPI_WORLD.size
        rank = ht.MPI_WORLD.rank
        torch_array = torch.arange(size, dtype=torch.int32, device=device).expand(size, size)
        split_zero = ht.array(torch_array, split=0, device=ht_device)

        exp_axis_none = ht.array([rank], dtype=ht.int32, device=ht_device)
        res = split_zero.unique(sorted=True)
        self.assertTrue((res._DNDarray__array == exp_axis_none._DNDarray__array).all())

        exp_axis_zero = ht.arange(size, dtype=ht.int32, device=ht_device).expand_dims(0)
        res = ht.unique(split_zero, sorted=True, axis=0)
        self.assertTrue((res._DNDarray__array == exp_axis_zero._DNDarray__array).all())

        exp_axis_one = ht.array([rank], dtype=ht.int32, device=ht_device).expand_dims(0)
        split_zero_transposed = ht.array(torch_array.transpose(0, 1), split=0, device=ht_device)
        res = ht.unique(split_zero_transposed, sorted=False, axis=1)
        self.assertTrue((res._DNDarray__array == exp_axis_one._DNDarray__array).all())

        split_one = ht.array(torch_array, dtype=ht.int32, split=1, device=ht_device)

        exp_axis_none = ht.arange(size, dtype=ht.int32, device=ht_device)
        res = ht.unique(split_one, sorted=True)
        self.assertTrue((res._DNDarray__array == exp_axis_none._DNDarray__array).all())

        exp_axis_zero = ht.array([rank], dtype=ht.int32, device=ht_device).expand_dims(0)
        res = ht.unique(split_one, sorted=False, axis=0)
        self.assertTrue((res._DNDarray__array == exp_axis_zero._DNDarray__array).all())

        exp_axis_one = ht.array([rank] * size, dtype=ht.int32, device=ht_device).expand_dims(1)
        res = ht.unique(split_one, sorted=True, axis=1)
        self.assertTrue((res._DNDarray__array == exp_axis_one._DNDarray__array).all())

        torch_array = torch.tensor(
            [[1, 2], [2, 3], [1, 2], [2, 3], [1, 2]], dtype=torch.int32, device=device
        )
        data = ht.array(torch_array, split=0, device=ht_device)

        res, inv = ht.unique(data, return_inverse=True, axis=0)
        _, exp_inv = torch_array.unique(dim=0, return_inverse=True, sorted=True)
        self.assertTrue(torch.equal(inv, exp_inv.to(dtype=inv.dtype)))

        res, inv = ht.unique(data, return_inverse=True, axis=1)
        _, exp_inv = torch_array.unique(dim=1, return_inverse=True, sorted=True)
        self.assertTrue(torch.equal(inv, exp_inv.to(dtype=inv.dtype)))

        torch_array = torch.tensor(
            [[1, 1, 2], [1, 2, 2], [2, 1, 2], [1, 3, 2], [0, 1, 2]],
            dtype=torch.int32,
            device=device,
        )
        exp_res, exp_inv = torch_array.unique(return_inverse=True, sorted=True)

        data_split_none = ht.array(torch_array, device=ht_device)
        res = ht.unique(data_split_none, sorted=True)
        self.assertIsInstance(res, ht.DNDarray)
        self.assertEqual(res.split, None)
        self.assertEqual(res.dtype, data_split_none.dtype)
        self.assertEqual(res.device, data_split_none.device)
        res, inv = ht.unique(data_split_none, return_inverse=True, sorted=True)
        self.assertIsInstance(inv, ht.DNDarray)
        self.assertEqual(inv.split, None)
        self.assertEqual(inv.dtype, data_split_none.dtype)
        self.assertEqual(inv.device, data_split_none.device)
        self.assertTrue(torch.equal(inv._DNDarray__array, exp_inv.int()))

        data_split_zero = ht.array(torch_array, split=0, device=ht_device)
        res, inv = ht.unique(data_split_zero, return_inverse=True, sorted=True)
        self.assertTrue(torch.equal(inv, exp_inv.to(dtype=inv.dtype)))

    def test_resplit(self):
        # resplitting with same axis, should leave everything unchanged
        shape = (ht.MPI_WORLD.size, ht.MPI_WORLD.size)
        data = ht.zeros(shape, split=None, device=ht_device)
        data2 = ht.resplit(data, None)

        self.assertIsInstance(data2, ht.DNDarray)
        self.assertEqual(data2.shape, shape)
        self.assertEqual(data2.lshape, shape)
        self.assertEqual(data2.split, None)

        # resplitting with same axis, should leave everything unchanged
        shape = (ht.MPI_WORLD.size, ht.MPI_WORLD.size)
        data = ht.zeros(shape, split=1, device=ht_device)
        data2 = ht.resplit(data, 1)

        self.assertIsInstance(data2, ht.DNDarray)
        self.assertEqual(data2.shape, shape)
        self.assertEqual(data2.lshape, (data.comm.size, 1))
        self.assertEqual(data2.split, 1)

        # splitting an unsplit tensor should result in slicing the tensor locally
        shape = (ht.MPI_WORLD.size, ht.MPI_WORLD.size)
        data = ht.zeros(shape, device=ht_device)
        data2 = ht.resplit(data, 1)

        self.assertIsInstance(data2, ht.DNDarray)
        self.assertEqual(data2.shape, shape)
        self.assertEqual(data2.lshape, (data.comm.size, 1))
        self.assertEqual(data2.split, 1)

        # unsplitting, aka gathering a tensor
        shape = (ht.MPI_WORLD.size + 1, ht.MPI_WORLD.size)
        data = ht.ones(shape, split=0, device=ht_device)
        data2 = ht.resplit(data, None)

        self.assertIsInstance(data2, ht.DNDarray)
        self.assertEqual(data2.shape, shape)
        self.assertEqual(data2.lshape, shape)
        self.assertEqual(data2.split, None)

        # assign and entirely new split axis
        shape = (ht.MPI_WORLD.size + 2, ht.MPI_WORLD.size + 1)
        data = ht.ones(shape, split=0, device=ht_device)
        data2 = ht.resplit(data, 1)

        self.assertIsInstance(data2, ht.DNDarray)
        self.assertEqual(data2.shape, shape)
        self.assertEqual(data2.lshape[0], ht.MPI_WORLD.size + 2)
        self.assertTrue(data2.lshape[1] == 1 or data2.lshape[1] == 2)
        self.assertEqual(data2.split, 1)

        # test sorting order of resplit

        N = ht.MPI_WORLD.size
        reference_tensor = ht.zeros((N, N + 1, 2 * N))
        for n in range(N):
            for m in range(N + 1):
                reference_tensor[n, m, :] = ht.arange(0, 2 * N) + m * 10 + n * 100

        # split along axis = 0
        resplit_tensor = ht.resplit(reference_tensor, axis=0)
        local_shape = (1, N + 1, 2 * N)
        local_tensor = reference_tensor[ht.MPI_WORLD.rank, :, :]
        self.assertEqual(resplit_tensor.lshape, local_shape)
        self.assertTrue((resplit_tensor._DNDarray__array == local_tensor._DNDarray__array).all())

        # unsplit
        unsplit_tensor = ht.resplit(resplit_tensor, axis=None)
        self.assertTrue(
            (unsplit_tensor._DNDarray__array == reference_tensor._DNDarray__array).all()
        )

        # split along axis = 1
        resplit_tensor = ht.resplit(unsplit_tensor, axis=1)
        if ht.MPI_WORLD.rank == 0:
            local_shape = (N, 2, 2 * N)
            local_tensor = reference_tensor[:, 0:2, :]
        else:
            local_shape = (N, 1, 2 * N)
            local_tensor = reference_tensor[:, ht.MPI_WORLD.rank + 1 : ht.MPI_WORLD.rank + 2, :]

        self.assertEqual(resplit_tensor.lshape, local_shape)
        self.assertTrue((resplit_tensor._DNDarray__array == local_tensor._DNDarray__array).all())

        # unsplit
        unsplit_tensor = ht.resplit(resplit_tensor, axis=None)
        self.assertTrue(
            (unsplit_tensor._DNDarray__array == reference_tensor._DNDarray__array).all()
        )

        # split along axis = 2
        resplit_tensor = ht.resplit(unsplit_tensor, axis=2)
        local_shape = (N, N + 1, 2)
        local_tensor = reference_tensor[:, :, 2 * ht.MPI_WORLD.rank : 2 * ht.MPI_WORLD.rank + 2]

        self.assertEqual(resplit_tensor.lshape, local_shape)
        self.assertTrue((resplit_tensor._DNDarray__array == local_tensor._DNDarray__array).all())

    def test_vstack(self):
        # cases to test:
        # MM===================================
        # NN,
        a = ht.ones((10, 12), split=None, device=ht_device)
        b = ht.ones((10, 12), split=None, device=ht_device)
        res = ht.vstack((a, b))
        self.assertEqual(res.shape, (20, 12))
        # 11,
        a = ht.ones((10, 12), split=1, device=ht_device)
        b = ht.ones((10, 12), split=1, device=ht_device)
        res = ht.vstack((a, b))
        self.assertEqual(res.shape, (20, 12))

        # VM===================================
        # NN,
        a = ht.ones((10,), split=None, device=ht_device)
        b = ht.ones((12, 10), split=None, device=ht_device)
        res = ht.vstack((a, b))
        self.assertEqual(res.shape, (13, 10))
        # 00
        a = ht.ones((10,), split=0, device=ht_device)
        b = ht.ones((12, 10), split=0, device=ht_device)
        res = ht.vstack((a, b))
        self.assertEqual(res.shape, (13, 10))

        # MV===================================
        # NN,
        a = ht.ones((12, 10), split=None, device=ht_device)
        b = ht.ones((10,), split=None, device=ht_device)
        res = ht.vstack((a, b))
        self.assertEqual(res.shape, (13, 10))
        # 00
        a = ht.ones((12, 10), split=0, device=ht_device)
        b = ht.ones((10,), split=0, device=ht_device)
        res = ht.vstack((a, b))
        self.assertEqual(res.shape, (13, 10))

        # VV===================================
        # NN,
        a = ht.ones((12,), split=None, device=ht_device)
        b = ht.ones((12,), split=None, device=ht_device)
        res = ht.vstack((a, b))
        self.assertEqual(res.shape, (2, 12))
        # 00
        a = ht.ones((12,), split=0, device=ht_device)
        b = ht.ones((12,), split=0, device=ht_device)
        res = ht.vstack((a, b))
        self.assertEqual(res.shape, (2, 12))<|MERGE_RESOLUTION|>--- conflicted
+++ resolved
@@ -763,7 +763,6 @@
         with self.assertRaises(ValueError):
             ht.empty((3, 4, 5), device=ht_device).expand_dims(-5)
 
-<<<<<<< HEAD
     def test_flatten(self):
         a = ht.array([[[1, 2], [3, 4]], [[5, 6], [7, 8]]], device=ht_device)
         res = ht.array([1, 2, 3, 4, 5, 6, 7, 8], device=ht_device)
@@ -788,7 +787,7 @@
             [False, False, False, True, True, False, True, True], split=0, device=ht_device
         )
         self.assertTrue(ht.equal(ht.flatten(a), res))
-=======
+        
     def test_flip(self):
         a = ht.array([1, 2], device=ht_device)
         r_a = ht.array([2, 1], device=ht_device)
@@ -811,7 +810,6 @@
             [[[3, 2], [1, 0]], [[7, 6], [5, 4]]], split=0, dtype=ht.uint8, device=ht_device
         )
         self.assertTrue(ht.equal(ht.flip(a, [1, 2]), r_a))
->>>>>>> a5604d58
 
     def test_hstack(self):
         # cases to test:
