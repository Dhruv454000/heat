import numpy as np
import torch

import heat as ht
from .test_suites.basic_test import TestCase


class TestManipulations(TestCase):
    def test_column_stack(self):
        # test local column_stack, 2-D arrays
        a = np.arange(10, dtype=np.float32).reshape(5, 2)
        b = np.arange(15, dtype=np.float32).reshape(5, 3)
        np_cstack = np.column_stack((a, b))
        ht_a = ht.array(a)
        ht_b = ht.array(b)
        ht_cstack = ht.column_stack((ht_a, ht_b))
        self.assertTrue((np_cstack == ht_cstack.numpy()).all())

        # 2-D and 1-D arrays
        c = np.arange(5, dtype=np.float32)
        np_cstack = np.column_stack((a, b, c))
        ht_c = ht.array(c)
        ht_cstack = ht.column_stack((ht_a, ht_b, ht_c))
        self.assertTrue((np_cstack == ht_cstack.numpy()).all())

        # 2-D and 1-D arrays, distributed
        c = np.arange(5, dtype=np.float32)
        np_cstack = np.column_stack((a, b, c))
        ht_a = ht.array(a, split=1)
        ht_b = ht.array(b, split=1)
        ht_c = ht.array(c, split=0)
        ht_cstack = ht.column_stack((ht_a, ht_b, ht_c))
        self.assertTrue((ht_cstack.numpy() == np_cstack).all())
        self.assertTrue(ht_cstack.split == 1)

        # 1-D arrays, distributed, different dtypes
        d = np.arange(10).astype(np.float32)
        e = np.arange(10)
        np_cstack = np.column_stack((d, e))
        ht_d = ht.array(d, split=0)
        ht_e = ht.array(e, split=0)
        ht_cstack = ht.column_stack((ht_d, ht_e))
        self.assertTrue((ht_cstack.numpy() == np_cstack).all())
        self.assertTrue(ht_cstack.dtype == ht.float32)
        self.assertTrue(ht_cstack.split == 0)

        # test exceptions
        f = ht.random.randn(5, 4, 2, split=1)
        with self.assertRaises(ValueError):
            ht.column_stack((a, b, f))

    def test_concatenate(self):
        # cases to test:
        # Matrices / Vectors
        # s0    s1  axis
        # None None 0
        x = ht.zeros((16, 15), split=None)
        y = ht.ones((16, 15), split=None)
        res = ht.concatenate((x, y), axis=0)
        self.assertEqual(res.gshape, (32, 15))
        self.assertEqual(res.dtype, ht.float)
        _, _, chk = res.comm.chunk((32, 15), res.split)
        lshape = [0, 0]
        for i in range(2):
            lshape[i] = chk[i].stop - chk[i].start
        self.assertEqual(res.lshape, tuple(lshape))

        # None None 1
        res = ht.concatenate((x, y), axis=1)
        self.assertEqual(res.gshape, (16, 30))
        self.assertEqual(res.dtype, ht.float)
        _, _, chk = res.comm.chunk((16, 30), res.split)
        lshape = [0, 0]
        for i in range(2):
            lshape[i] = chk[i].stop - chk[i].start
        self.assertEqual(res.lshape, tuple(lshape))

        # =============================================
        # None 0 0
        x = ht.zeros((16, 15), split=None)
        y = ht.ones((16, 15), split=0)
        res = ht.concatenate((x, y), axis=0)

        self.assertEqual(res.gshape, (32, 15))
        self.assertEqual(res.dtype, ht.float)
        _, _, chk = res.comm.chunk((32, 15), res.split)
        lshape = [0, 0]
        for i in range(2):
            lshape[i] = chk[i].stop - chk[i].start
        self.assertEqual(res.lshape, tuple(lshape))

        # None 0 1
        res = ht.concatenate((x, y), axis=1)
        self.assertEqual(res.gshape, (16, 30))
        self.assertEqual(res.dtype, ht.float)
        _, _, chk = res.comm.chunk((16, 30), res.split)
        lshape = [0, 0]
        for i in range(2):
            lshape[i] = chk[i].stop - chk[i].start
        self.assertEqual(res.lshape, tuple(lshape))
        # =============================================
        # None 1 1
        x = ht.zeros((16, 15), split=None)
        y = ht.ones((16, 15), split=1)
        res = ht.concatenate((x, y), axis=1)
        self.assertEqual(res.gshape, (16, 30))
        self.assertEqual(res.dtype, ht.float)
        _, _, chk = res.comm.chunk((16, 30), res.split)
        lshape = [0, 0]
        for i in range(2):
            lshape[i] = chk[i].stop - chk[i].start
        self.assertEqual(res.lshape, tuple(lshape))
        #
        # None 1 0
        x = ht.zeros((16, 15), split=None)
        y = ht.ones((16, 15), split=1)
        res = ht.concatenate((x, y), axis=0)
        self.assertEqual(res.gshape, (32, 15))
        self.assertEqual(res.dtype, ht.float)
        _, _, chk = res.comm.chunk((32, 15), res.split)
        lshape = [0, 0]
        for i in range(2):
            lshape[i] = chk[i].stop - chk[i].start
        self.assertEqual(res.lshape, tuple(lshape))

        # # =============================================
        # # 0 None 0
        x = ht.zeros((16, 15), split=0)
        y = ht.ones((16, 15), split=None)
        res = ht.concatenate((x, y), axis=0)
        self.assertEqual(res.gshape, (32, 15))
        self.assertEqual(res.dtype, ht.float)
        _, _, chk = res.comm.chunk((32, 15), res.split)
        lshape = [0, 0]
        for i in range(2):
            lshape[i] = chk[i].stop - chk[i].start
        self.assertEqual(res.lshape, tuple(lshape))
        # # 0 None 1
        res = ht.concatenate((x, y), axis=1)
        self.assertEqual(res.gshape, (16, 30))
        self.assertEqual(res.dtype, ht.float)
        _, _, chk = res.comm.chunk((16, 30), res.split)
        lshape = [0, 0]
        for i in range(2):
            lshape[i] = chk[i].stop - chk[i].start
        self.assertEqual(res.lshape, tuple(lshape))

        # =============================================
        # 1 None 0
        x = ht.zeros((16, 15), split=1)
        y = ht.ones((16, 15), split=None)
        res = ht.concatenate((x, y), axis=0)
        self.assertEqual(res.gshape, (32, 15))
        self.assertEqual(res.dtype, ht.float)
        _, _, chk = res.comm.chunk((32, 15), res.split)
        lshape = [0, 0]
        for i in range(2):
            lshape[i] = chk[i].stop - chk[i].start
        self.assertEqual(res.lshape, tuple(lshape))
        # 1 None 1
        res = ht.concatenate((x, y), axis=1)
        self.assertEqual(res.gshape, (16, 30))
        self.assertEqual(res.dtype, ht.float)
        _, _, chk = res.comm.chunk((16, 30), res.split)
        lshape = [0, 0]
        for i in range(2):
            lshape[i] = chk[i].stop - chk[i].start
        self.assertEqual(res.lshape, tuple(lshape))

        # =============================================
        x = ht.zeros((16, 15), split=0)
        y = ht.ones((16, 15), split=0)
        # # 0 0 0
        res = ht.concatenate((x, y), axis=0)
        self.assertEqual(res.gshape, (32, 15))
        self.assertEqual(res.dtype, ht.float)
        _, _, chk = res.comm.chunk((32, 15), res.split)
        lshape = [0, 0]
        for i in range(2):
            lshape[i] = chk[i].stop - chk[i].start
        self.assertEqual(res.lshape, tuple(lshape))
        # 0 0 1
        res = ht.concatenate((x, y), axis=1)
        self.assertEqual(res.gshape, (16, 30))
        self.assertEqual(res.dtype, ht.float)
        _, _, chk = res.comm.chunk((16, 30), res.split)
        lshape = [0, 0]
        for i in range(2):
            lshape[i] = chk[i].stop - chk[i].start
        self.assertEqual(res.lshape, tuple(lshape))

        # =============================================
        x = ht.zeros((16, 15), split=1)
        y = ht.ones((16, 15), split=1)
        # 1 1 0
        res = ht.concatenate((x, y), axis=0)
        self.assertEqual(res.gshape, (32, 15))
        self.assertEqual(res.dtype, ht.float)
        _, _, chk = res.comm.chunk((32, 15), res.split)
        lshape = [0, 0]
        for i in range(2):
            lshape[i] = chk[i].stop - chk[i].start
        self.assertEqual(res.lshape, tuple(lshape))
        # # 1 1 1
        res = ht.concatenate((x, y), axis=1)
        self.assertEqual(res.gshape, (16, 30))
        self.assertEqual(res.dtype, ht.float)
        _, _, chk = res.comm.chunk((16, 30), res.split)
        lshape = [0, 0]
        for i in range(2):
            lshape[i] = chk[i].stop - chk[i].start
        self.assertEqual(res.lshape, tuple(lshape))

        # =============================================
        x = ht.zeros((16, 15, 14), split=2)
        y = ht.ones((16, 15, 14), split=2)
        # 2 2 0
        res = ht.concatenate((x, y), axis=0)
        self.assertEqual(res.gshape, (32, 15, 14))
        self.assertEqual(res.dtype, ht.float)
        _, _, chk = res.comm.chunk((32, 15, 14), res.split)
        lshape = [0, 0, 0]
        for i in range(3):
            lshape[i] = chk[i].stop - chk[i].start
        self.assertEqual(res.lshape, tuple(lshape))
        # 2 2 1
        res = ht.concatenate((x, y), axis=1)
        self.assertEqual(res.gshape, (16, 30, 14))
        self.assertEqual(res.dtype, ht.float)
        _, _, chk = res.comm.chunk((16, 30, 14), res.split)
        lshape = [0, 0, 0]
        for i in range(3):
            lshape[i] = chk[i].stop - chk[i].start
        self.assertEqual(res.lshape, tuple(lshape))
        # # 2 2 2
        res = ht.concatenate((x, y), axis=2)
        self.assertEqual(res.gshape, (16, 15, 28))
        self.assertEqual(res.dtype, ht.float)
        _, _, chk = res.comm.chunk((16, 15, 28), res.split)
        lshape = [0, 0, 0]
        for i in range(3):
            lshape[i] = chk[i].stop - chk[i].start
        self.assertEqual(res.lshape, tuple(lshape))
        #
        # =============================================
        y = ht.ones((16, 15, 14), split=None)
        # 2 None 1
        res = ht.concatenate((x, y), axis=1)
        self.assertEqual(res.gshape, (16, 30, 14))
        self.assertEqual(res.dtype, ht.float)
        _, _, chk = res.comm.chunk((16, 30, 14), res.split)
        lshape = [0, 0, 0]
        for i in range(3):
            lshape[i] = chk[i].stop - chk[i].start
        self.assertEqual(res.lshape, tuple(lshape))
        # 2 None 2
        res = ht.concatenate((x, y), axis=2)
        self.assertEqual(res.gshape, (16, 15, 28))
        self.assertEqual(res.dtype, ht.float)
        _, _, chk = res.comm.chunk((16, 15, 28), res.split)
        lshape = [0, 0, 0]
        for i in range(3):
            lshape[i] = chk[i].stop - chk[i].start
        self.assertEqual(res.lshape, tuple(lshape))

        res = ht.concatenate((x, y), axis=-1)
        self.assertEqual(res.gshape, (16, 15, 28))
        self.assertEqual(res.dtype, ht.float)
        _, _, chk = res.comm.chunk((16, 15, 28), res.split)
        lshape = [0, 0, 0]
        for i in range(3):
            lshape[i] = chk[i].stop - chk[i].start
        self.assertEqual(res.lshape, tuple(lshape))

        # =============================================
        x = ht.zeros((16, 15, 14), split=None)
        y = ht.ones((16, 15, 14), split=2)
        # None 2 0
        res = ht.concatenate((x, y), axis=0)
        self.assertEqual(res.gshape, (32, 15, 14))
        self.assertEqual(res.dtype, ht.float)
        _, _, chk = res.comm.chunk((32, 15, 14), res.split)
        lshape = [0, 0, 0]
        for i in range(3):
            lshape[i] = chk[i].stop - chk[i].start
        self.assertEqual(res.lshape, tuple(lshape))

        x = ht.zeros((16, 15, 14), split=None)
        y = ht.ones((16, 15, 14), split=2)
        # None 2 0
        res = ht.concatenate((x, y, y), axis=0)
        self.assertEqual(res.gshape, (32 + 16, 15, 14))
        self.assertEqual(res.dtype, ht.float)
        _, _, chk = res.comm.chunk((32 + 16, 15, 14), res.split)
        lshape = [0, 0, 0]
        for i in range(3):
            lshape[i] = chk[i].stop - chk[i].start
        self.assertEqual(res.lshape, tuple(lshape))

        # None 2 2
        res = ht.concatenate((x, y), axis=2)
        self.assertEqual(res.gshape, (16, 15, 28))
        self.assertEqual(res.dtype, ht.float)
        _, _, chk = res.comm.chunk((16, 15, 28), res.split)
        lshape = [0, 0, 0]
        for i in range(3):
            lshape[i] = chk[i].stop - chk[i].start
        self.assertEqual(res.lshape, tuple(lshape))

        # vectors
        # None None 0
        x = ht.zeros((16,), split=None)
        y = ht.ones((16,), split=None)
        res = ht.concatenate((x, y), axis=0)
        self.assertEqual(res.gshape, (32,))
        self.assertEqual(res.dtype, ht.float)
        # None 0 0
        y = ht.ones((16,), split=0)
        res = ht.concatenate((x, y), axis=0)
        self.assertEqual(res.gshape, (32,))
        self.assertEqual(res.dtype, ht.float)
        _, _, chk = res.comm.chunk((32,), res.split)
        lshape = [0]
        lshape[0] = chk[0].stop - chk[0].start
        self.assertEqual(res.lshape, tuple(lshape))

        # 0 0 0
        x = ht.ones((16,), split=0, dtype=ht.float64)
        res = ht.concatenate((x, y), axis=0)
        self.assertEqual(res.gshape, (32,))
        self.assertEqual(res.dtype, ht.float64)
        _, _, chk = res.comm.chunk((32,), res.split)
        lshape = [0]
        lshape[0] = chk[0].stop - chk[0].start
        self.assertEqual(res.lshape, tuple(lshape))
        # 0 None 0
        x = ht.ones((16,), split=0)
        y = ht.ones((16,), split=None, dtype=ht.int64)
        res = ht.concatenate((x, y), axis=0)
        self.assertEqual(res.gshape, (32,))
        self.assertEqual(res.dtype, ht.float64)
        _, _, chk = res.comm.chunk((32,), res.split)
        lshape = [0]
        lshape[0] = chk[0].stop - chk[0].start
        self.assertEqual(res.lshape, tuple(lshape))

        # test raises
        with self.assertRaises(ValueError):
            ht.concatenate((ht.zeros((6, 3, 5)), ht.zeros((4, 5, 1))))
        with self.assertRaises(TypeError):
            ht.concatenate((x, "5"))
        with self.assertRaises(TypeError):
            ht.concatenate((x))
        with self.assertRaises(TypeError):
            ht.concatenate((x, x), axis=x)
        with self.assertRaises(ValueError):
            ht.concatenate((x, ht.zeros((2, 2))), axis=0)
        with self.assertRaises(RuntimeError):
            a = ht.zeros((10,), comm=ht.communication.MPI_WORLD)
            b = ht.zeros((10,), comm=ht.communication.MPI_SELF)
            ht.concatenate([a, b])
        with self.assertRaises(ValueError):
            ht.concatenate((ht.zeros((12, 12)), ht.zeros((2, 2))), axis=0)
        with self.assertRaises(RuntimeError):
            ht.concatenate((ht.zeros((2, 2), split=0), ht.zeros((2, 2), split=1)), axis=0)

    def test_diag(self):
        size = ht.MPI_WORLD.size
        rank = ht.MPI_WORLD.rank

        data = torch.arange(size * 2, device=self.device.torch_device)
        a = ht.array(data)
        res = ht.diag(a)
        self.assertTrue(torch.equal(res._DNDarray__array, torch.diag(data)))

        res = ht.diag(a, offset=size)
        self.assertTrue(torch.equal(res._DNDarray__array, torch.diag(data, diagonal=size)))

        res = ht.diag(a, offset=-size)
        self.assertTrue(torch.equal(res._DNDarray__array, torch.diag(data, diagonal=-size)))

        a = ht.array(data, split=0)
        res = ht.diag(a)
        self.assertEqual(res.split, a.split)
        self.assertEqual(res.shape, (size * 2, size * 2))
        self.assertEqual(res.lshape[res.split], 2)
        exp = torch.diag(data)
        for i in range(rank * 2, (rank + 1) * 2):
            self.assertTrue(torch.equal(res[i, i]._DNDarray__array, exp[i, i]))

        res = ht.diag(a, offset=size)
        self.assertEqual(res.split, a.split)
        self.assertEqual(res.shape, (size * 3, size * 3))
        self.assertEqual(res.lshape[res.split], 3)
        exp = torch.diag(data, diagonal=size)
        for i in range(rank * 3, min((rank + 1) * 3, a.shape[0])):
            self.assertTrue(torch.equal(res[i, i + size]._DNDarray__array, exp[i, i + size]))

        res = ht.diag(a, offset=-size)
        self.assertEqual(res.split, a.split)
        self.assertEqual(res.shape, (size * 3, size * 3))
        self.assertEqual(res.lshape[res.split], 3)
        exp = torch.diag(data, diagonal=-size)
        for i in range(max(size, rank * 3), (rank + 1) * 3):
            self.assertTrue(torch.equal(res[i, i - size]._DNDarray__array, exp[i, i - size]))

        self.assertTrue(ht.equal(ht.diag(ht.diag(a)), a))

        a = ht.random.rand(15, 20, 5, split=1)
        res_1 = ht.diag(a)
        res_2 = ht.diagonal(a)
        self.assertTrue(ht.equal(res_1, res_2))

        with self.assertRaises(ValueError):
            ht.diag(data)

        with self.assertRaises(ValueError):
            ht.diag(a, offset=None)

        a = ht.arange(size)
        with self.assertRaises(ValueError):
            ht.diag(a, offset="3")

        a = ht.empty([])
        with self.assertRaises(ValueError):
            ht.diag(a)

        if rank == 0:
            data = torch.ones(size, dtype=torch.int32, device=self.device.torch_device)
        else:
            data = torch.empty(0, dtype=torch.int32, device=self.device.torch_device)
        a = ht.array(data, is_split=0)
        res = ht.diag(a)
        self.assertTrue(
            torch.equal(
                res[rank, rank]._DNDarray__array,
                torch.tensor(1, dtype=torch.int32, device=self.device.torch_device),
            )
        )

        self.assert_func_equal_for_tensor(
            np.arange(23),
            heat_func=ht.diag,
            numpy_func=np.diag,
            heat_args={"offset": 2},
            numpy_args={"k": 2},
        )

        self.assert_func_equal(
            (27,),
            heat_func=ht.diag,
            numpy_func=np.diag,
            heat_args={"offset": -3},
            numpy_args={"k": -3},
        )

    def test_diagonal(self):
        size = ht.MPI_WORLD.size
        rank = ht.MPI_WORLD.rank

        data = torch.arange(size, device=self.device.torch_device).repeat(size).reshape(size, size)
        a = ht.array(data)
        res = ht.diagonal(a)
        self.assertTrue(
            torch.equal(res._DNDarray__array, torch.arange(size, device=self.device.torch_device))
        )
        self.assertEqual(res.split, None)

        a = ht.array(data, split=0)
        res = ht.diagonal(a)
        self.assertTrue(
            torch.equal(res._DNDarray__array, torch.tensor([rank], device=self.device.torch_device))
        )
        self.assertEqual(res.split, 0)

        a = ht.array(data, split=1)
        res2 = ht.diagonal(a, dim1=1, dim2=0)
        self.assertTrue(ht.equal(res, res2))

        res = ht.diagonal(a)
        self.assertTrue(
            torch.equal(res._DNDarray__array, torch.tensor([rank], device=self.device.torch_device))
        )
        self.assertEqual(res.split, 0)

        a = ht.array(data, split=0)
        res2 = ht.diagonal(a, dim1=1, dim2=0)
        self.assertTrue(ht.equal(res, res2))

        data = (
            torch.arange(size + 1, device=self.device.torch_device)
            .repeat(size + 1)
            .reshape(size + 1, size + 1)
        )
        a = ht.array(data)
        res = ht.diagonal(a, offset=0)
        self.assertTrue(
            torch.equal(
                res._DNDarray__array, torch.arange(size + 1, device=self.device.torch_device)
            )
        )
        res = ht.diagonal(a, offset=1)
        self.assertTrue(
            torch.equal(
                res._DNDarray__array, torch.arange(1, size + 1, device=self.device.torch_device)
            )
        )
        res = ht.diagonal(a, offset=-1)
        self.assertTrue(
            torch.equal(
                res._DNDarray__array, torch.arange(0, size, device=self.device.torch_device)
            )
        )

        a = ht.array(data, split=0)
        res = ht.diagonal(a, offset=1)
        res.balance_()
        self.assertTrue(
            torch.equal(
                res._DNDarray__array, torch.tensor([rank + 1], device=self.device.torch_device)
            )
        )
        res = ht.diagonal(a, offset=-1)
        res.balance_()
        self.assertTrue(
            torch.equal(res._DNDarray__array, torch.tensor([rank], device=self.device.torch_device))
        )

        a = ht.array(data, split=1)
        res = ht.diagonal(a, offset=1)
        res.balance_()
        self.assertTrue(
            torch.equal(
                res._DNDarray__array, torch.tensor([rank + 1], device=self.device.torch_device)
            )
        )
        res = ht.diagonal(a, offset=-1)
        res.balance_()
        self.assertTrue(
            torch.equal(res._DNDarray__array, torch.tensor([rank], device=self.device.torch_device))
        )

        data = (
            torch.arange(size * 2 + 10, device=self.device.torch_device)
            .repeat(size * 2 + 10)
            .reshape(size * 2 + 10, size * 2 + 10)
        )
        a = ht.array(data)
        res = ht.diagonal(a, offset=10)
        self.assertTrue(
            torch.equal(
                res._DNDarray__array,
                torch.arange(10, 10 + size * 2, device=self.device.torch_device),
            )
        )
        res = ht.diagonal(a, offset=-10)
        self.assertTrue(
            torch.equal(
                res._DNDarray__array, torch.arange(0, size * 2, device=self.device.torch_device)
            )
        )

        a = ht.array(data, split=0)
        res = ht.diagonal(a, offset=10)
        res.balance_()
        self.assertTrue(
            torch.equal(
                res._DNDarray__array,
                torch.tensor([10 + rank * 2, 11 + rank * 2], device=self.device.torch_device),
            )
        )
        res = ht.diagonal(a, offset=-10)
        res.balance_()
        self.assertTrue(
            torch.equal(
                res._DNDarray__array,
                torch.tensor([rank * 2, 1 + rank * 2], device=self.device.torch_device),
            )
        )

        a = ht.array(data, split=1)
        res = ht.diagonal(a, offset=10)
        res.balance_()
        self.assertTrue(
            torch.equal(
                res._DNDarray__array,
                torch.tensor([10 + rank * 2, 11 + rank * 2], device=self.device.torch_device),
            )
        )
        res = ht.diagonal(a, offset=-10)
        res.balance_()
        self.assertTrue(
            torch.equal(
                res._DNDarray__array,
                torch.tensor([rank * 2, 1 + rank * 2], device=self.device.torch_device),
            )
        )

        data = (
            torch.arange(size + 1, device=self.device.torch_device)
            .repeat((size + 1) * (size + 1))
            .reshape(size + 1, size + 1, size + 1)
        )
        a = ht.array(data)
        res = ht.diagonal(a)
        self.assertTrue(
            torch.equal(
                res._DNDarray__array,
                torch.arange(size + 1, device=self.device.torch_device)
                .repeat(size + 1)
                .reshape(size + 1, size + 1)
                .t(),
            )
        )
        res = ht.diagonal(a, offset=1)
        self.assertTrue(
            torch.equal(
                res._DNDarray__array,
                torch.arange(size + 1, device=self.device.torch_device)
                .repeat(size)
                .reshape(size, size + 1)
                .t(),
            )
        )
        res = ht.diagonal(a, offset=-1)
        self.assertTrue(
            torch.equal(
                res._DNDarray__array,
                torch.arange(size + 1, device=self.device.torch_device)
                .repeat(size)
                .reshape(size, size + 1)
                .t(),
            )
        )

        res = ht.diagonal(a, dim1=1, dim2=2)
        self.assertTrue(
            torch.equal(
                res._DNDarray__array,
                torch.arange(size + 1, device=self.device.torch_device)
                .repeat(size + 1)
                .reshape(size + 1, size + 1),
            )
        )
        res = ht.diagonal(a, offset=1, dim1=1, dim2=2)
        self.assertTrue(
            torch.equal(
                res._DNDarray__array,
                torch.arange(1, size + 1, device=self.device.torch_device)
                .repeat(size + 1)
                .reshape(size + 1, size),
            )
        )
        res = ht.diagonal(a, offset=-1, dim1=1, dim2=2)
        self.assertTrue(
            torch.equal(
                res._DNDarray__array,
                torch.arange(size, device=self.device.torch_device)
                .repeat(size + 1)
                .reshape(size + 1, size),
            )
        )

        res = ht.diagonal(a, dim1=0, dim2=2)
        self.assertTrue(
            torch.equal(
                res._DNDarray__array,
                torch.arange(size + 1, device=self.device.torch_device)
                .repeat(size + 1)
                .reshape(size + 1, size + 1),
            )
        )

        a = ht.array(data, split=0)
        res = ht.diagonal(a, offset=1, dim1=0, dim2=1)
        res.balance_()
        self.assertTrue(
            torch.equal(
                res._DNDarray__array,
                torch.arange(size + 1, device=self.device.torch_device).reshape(size + 1, 1),
            )
        )
        self.assertEqual(res.split, 1)

        res = ht.diagonal(a, offset=-1, dim1=0, dim2=1)
        res.balance_()
        self.assertTrue(
            torch.equal(
                res._DNDarray__array,
                torch.arange(size + 1, device=self.device.torch_device).reshape(size + 1, 1),
            )
        )
        self.assertEqual(res.split, 1)

        res = ht.diagonal(a, offset=size + 1, dim1=0, dim2=1)
        res.balance_()
        self.assertTrue(
            torch.equal(
                res._DNDarray__array,
                torch.empty((size + 1, 0), dtype=torch.int64, device=self.device.torch_device),
            )
        )
        self.assertTrue(res.shape[res.split] == 0)

        with self.assertRaises(ValueError):
            ht.diagonal(a, offset=None)

        with self.assertRaises(ValueError):
            ht.diagonal(a, dim1=1, dim2=1)

        with self.assertRaises(ValueError):
            ht.diagonal(a, dim1=1, dim2=-2)

        with self.assertRaises(ValueError):
            ht.diagonal(data)

        self.assert_func_equal(
            (5, 5, 5),
            heat_func=ht.diagonal,
            numpy_func=np.diagonal,
            heat_args={"dim1": 0, "dim2": 2},
            numpy_args={"axis1": 0, "axis2": 2},
        )

        self.assert_func_equal(
            (5, 4, 3, 2),
            heat_func=ht.diagonal,
            numpy_func=np.diagonal,
            heat_args={"dim1": 1, "dim2": 2},
            numpy_args={"axis1": 1, "axis2": 2},
        )

        self.assert_func_equal(
            (4, 6, 3),
            heat_func=ht.diagonal,
            numpy_func=np.diagonal,
            heat_args={"dim1": 0, "dim2": 1},
            numpy_args={"axis1": 0, "axis2": 1},
        )

    def test_expand_dims(self):
        # vector data
        a = ht.arange(10)
        b = ht.expand_dims(a, 0)

        self.assertIsInstance(b, ht.DNDarray)
        self.assertEqual(len(b.shape), 2)

        self.assertEqual(b.shape[0], 1)
        self.assertEqual(b.shape[1], a.shape[0])

        self.assertEqual(b.lshape[0], 1)
        self.assertEqual(b.lshape[1], a.shape[0])

        self.assertIs(b.split, None)

        # vector data with out-of-bounds axis
        a = ht.arange(12)
        b = a.expand_dims(1)

        self.assertIsInstance(b, ht.DNDarray)
        self.assertEqual(len(b.shape), 2)

        self.assertEqual(b.shape[0], a.shape[0])
        self.assertEqual(b.shape[1], 1)

        self.assertEqual(b.lshape[0], a.shape[0])
        self.assertEqual(b.lshape[1], 1)

        self.assertIs(b.split, None)

        # volume with intermediate axis
        a = ht.empty((3, 4, 5))
        b = a.expand_dims(1)

        self.assertIsInstance(b, ht.DNDarray)
        self.assertEqual(len(b.shape), 4)

        self.assertEqual(b.shape[0], a.shape[0])
        self.assertEqual(b.shape[1], 1)
        self.assertEqual(b.shape[2], a.shape[1])
        self.assertEqual(b.shape[3], a.shape[2])

        self.assertEqual(b.lshape[0], a.shape[0])
        self.assertEqual(b.lshape[1], 1)
        self.assertEqual(b.lshape[2], a.shape[1])
        self.assertEqual(b.lshape[3], a.shape[2])

        self.assertIs(b.split, None)

        # volume with negative axis
        a = ht.empty((3, 4, 5))
        b = a.expand_dims(-4)

        self.assertIsInstance(b, ht.DNDarray)
        self.assertEqual(len(b.shape), 4)

        self.assertEqual(b.shape[0], 1)
        self.assertEqual(b.shape[1], a.shape[0])
        self.assertEqual(b.shape[2], a.shape[1])
        self.assertEqual(b.shape[3], a.shape[2])

        self.assertEqual(b.lshape[0], 1)
        self.assertEqual(b.lshape[1], a.shape[0])
        self.assertEqual(b.lshape[2], a.shape[1])
        self.assertEqual(b.lshape[3], a.shape[2])

        self.assertIs(b.split, None)

        # split volume with negative axis expansion after the split
        a = ht.empty((3, 4, 5), split=1)
        b = a.expand_dims(-2)

        self.assertIsInstance(b, ht.DNDarray)
        self.assertEqual(len(b.shape), 4)

        self.assertEqual(b.shape[0], a.shape[0])
        self.assertEqual(b.shape[1], a.shape[1])
        self.assertEqual(b.shape[2], 1)
        self.assertEqual(b.shape[3], a.shape[2])

        self.assertEqual(b.lshape[0], a.shape[0])
        self.assertLessEqual(b.lshape[1], a.shape[1])
        self.assertEqual(b.lshape[2], 1)
        self.assertEqual(b.lshape[3], a.shape[2])

        self.assertIs(b.split, 1)

        # split volume with negative axis expansion before the split
        a = ht.empty((3, 4, 5), split=2)
        b = a.expand_dims(-3)

        self.assertIsInstance(b, ht.DNDarray)
        self.assertEqual(len(b.shape), 4)

        self.assertEqual(b.shape[0], a.shape[0])
        self.assertEqual(b.shape[1], 1)
        self.assertEqual(b.shape[2], a.shape[1])
        self.assertEqual(b.shape[3], a.shape[2])

        self.assertEqual(b.lshape[0], a.shape[0])
        self.assertEqual(b.lshape[1], 1)
        self.assertEqual(b.lshape[2], a.shape[1])
        self.assertLessEqual(b.lshape[3], a.shape[2])

        self.assertIs(b.split, 3)

        # exceptions
        with self.assertRaises(TypeError):
            ht.expand_dims("(3, 4, 5,)", 1)
        with self.assertRaises(TypeError):
            ht.empty((3, 4, 5)).expand_dims("1")
        with self.assertRaises(ValueError):
            ht.empty((3, 4, 5)).expand_dims(4)
        with self.assertRaises(ValueError):
            ht.empty((3, 4, 5)).expand_dims(-5)

    def test_flatten(self):
        a = ht.array([[[1, 2], [3, 4]], [[5, 6], [7, 8]]])
        res = ht.array([1, 2, 3, 4, 5, 6, 7, 8], dtype=a.dtype)
        self.assertTrue(ht.equal(ht.flatten(a), res))
        self.assertEqual(a.dtype, res.dtype)
        self.assertEqual(a.device, res.device)

        a = ht.array([[[1, 2], [3, 4]], [[5, 6], [7, 8]]], split=0, dtype=ht.int8)
        res = ht.array([1, 2, 3, 4, 5, 6, 7, 8], split=0, dtype=ht.int8)
        self.assertTrue(ht.equal(ht.flatten(a), res))
        self.assertEqual(a.dtype, res.dtype)
        self.assertEqual(a.device, res.device)

        a = ht.array([[[1.0, 2.0], [3.0, 4.0]], [[5.0, 6.0], [7.0, 8.0]]], split=1)
        res = ht.array([1.0, 2.0, 3.0, 4.0, 5.0, 6.0, 7.0, 8.0], split=0)
        self.assertTrue(ht.equal(ht.flatten(a), res))
        self.assertEqual(a.dtype, res.dtype)
        self.assertEqual(a.device, res.device)

        a = ht.array(
            [[[False, False], [False, True]], [[True, False], [True, True]]], split=2, dtype=ht.bool
        )
        res = ht.array([False, False, False, True, True, False, True, True], split=0, dtype=a.dtype)
        self.assertTrue(ht.equal(ht.flatten(a), res))
        self.assertEqual(a.dtype, res.dtype)
        self.assertEqual(a.device, res.device)

    def test_flip(self):
        a = ht.array([1, 2])
        r_a = ht.array([2, 1])
        self.assertTrue(ht.equal(ht.flip(a, 0), r_a))

        a = ht.array([[1, 2], [3, 4]])
        r_a = ht.array([[4, 3], [2, 1]])
        self.assertTrue(ht.equal(ht.flip(a), r_a))

        a = ht.array([[2, 3], [4, 5], [6, 7], [8, 9]], split=1, dtype=ht.float32)
        r_a = ht.array([[9, 8], [7, 6], [5, 4], [3, 2]], split=1, dtype=ht.float32)
        self.assertTrue(ht.equal(ht.flip(a, [0, 1]), r_a))

        a = ht.array([[[0, 1], [2, 3]], [[4, 5], [6, 7]]], split=0, dtype=ht.uint8)
        r_a = ht.array([[[3, 2], [1, 0]], [[7, 6], [5, 4]]], split=0, dtype=ht.uint8)
        self.assertTrue(ht.equal(ht.flip(a, [1, 2]), r_a))

    def test_fliplr(self):
        b = ht.array([[1, 2], [3, 4]])
        r_b = ht.array([[2, 1], [4, 3]])
        self.assertTrue(ht.equal(ht.fliplr(b), r_b))

        # splitted
        c = ht.array(
            [[[0, 1], [2, 3]], [[4, 5], [6, 7]], [[8, 9], [10, 11]], [[12, 13], [14, 15]]], split=0
        )
        r_c = ht.array(
            [[[2, 3], [0, 1]], [[6, 7], [4, 5]], [[10, 11], [8, 9]], [[14, 15], [12, 13]]], split=0
        )
        self.assertTrue(ht.equal(ht.fliplr(c), r_c))

        c = ht.array(
            [[[0, 1], [2, 3]], [[4, 5], [6, 7]], [[8, 9], [10, 11]], [[12, 13], [14, 15]]],
            split=1,
            dtype=ht.float32,
        )
        self.assertTrue(ht.equal(ht.resplit(ht.fliplr(c), 0), r_c))

        c = ht.array(
            [[[0, 1], [2, 3]], [[4, 5], [6, 7]], [[8, 9], [10, 11]], [[12, 13], [14, 15]]],
            split=2,
            dtype=ht.int8,
        )
        self.assertTrue(ht.equal(ht.resplit(ht.fliplr(c), 0), r_c))

        # test exception
        a = ht.arange(10)
        with self.assertRaises(IndexError):
            ht.fliplr(a)

    def test_flipud(self):
        a = ht.array([1, 2])
        r_a = ht.array([2, 1])
        self.assertTrue(ht.equal(ht.flipud(a), r_a))

        b = ht.array([[1, 2], [3, 4]])
        r_b = ht.array([[3, 4], [1, 2]])
        self.assertTrue(ht.equal(ht.flipud(b), r_b))

        # splitted
        c = ht.array(
            [[[0, 1], [2, 3]], [[4, 5], [6, 7]], [[8, 9], [10, 11]], [[12, 13], [14, 15]]], split=0
        )
        r_c = ht.array(
            [[[12, 13], [14, 15]], [[8, 9], [10, 11]], [[4, 5], [6, 7]], [[0, 1], [2, 3]]], split=0
        )
        self.assertTrue(ht.equal(ht.flipud(c), r_c))

        c = ht.array(
            [[[0, 1], [2, 3]], [[4, 5], [6, 7]], [[8, 9], [10, 11]], [[12, 13], [14, 15]]],
            split=1,
            dtype=ht.float32,
        )
        self.assertTrue(ht.equal(ht.resplit(ht.flipud(c), 0), r_c))

        c = ht.array(
            [[[0, 1], [2, 3]], [[4, 5], [6, 7]], [[8, 9], [10, 11]], [[12, 13], [14, 15]]],
            split=2,
            dtype=ht.int8,
        )
        self.assertTrue(ht.equal(ht.resplit(ht.flipud(c), 0), r_c))

    def test_hstack(self):
        # cases to test:
        # MM===================================
        # NN,
        a = ht.ones((10, 12), split=None)
        b = ht.ones((10, 12), split=None)
        res = ht.hstack((a, b))
        self.assertEqual(res.shape, (10, 24))
        # 11,
        a = ht.ones((10, 12), split=1)
        b = ht.ones((10, 12), split=1)
        res = ht.hstack((a, b))
        self.assertEqual(res.shape, (10, 24))

        # VM===================================
        # NN,
        a = ht.ones((12,), split=None)
        b = ht.ones((12, 10), split=None)
        res = ht.hstack((a, b))
        self.assertEqual(res.shape, (12, 11))
        # 00
        a = ht.ones((12,), split=0)
        b = ht.ones((12, 10), split=0)
        res = ht.hstack((a, b))
        self.assertEqual(res.shape, (12, 11))

        # MV===================================
        # NN,
        a = ht.ones((12, 10), split=None)
        b = ht.ones((12,), split=None)
        res = ht.hstack((a, b))
        self.assertEqual(res.shape, (12, 11))
        # 00
        a = ht.ones((12, 10), split=0)
        b = ht.ones((12,), split=0)
        res = ht.hstack((a, b))
        self.assertEqual(res.shape, (12, 11))

        # VV===================================
        # NN,
        a = ht.ones((12,), split=None)
        b = ht.ones((12,), split=None)
        res = ht.hstack((a, b))
        self.assertEqual(res.shape, (24,))
        # 00
        a = ht.ones((12,), split=0)
        b = ht.ones((12,), split=0)
        res = ht.hstack((a, b))
        self.assertEqual(res.shape, (24,))

    def test_reshape(self):
        # split = None
        a = ht.zeros((3, 4))
        result = ht.zeros((2, 6))
        reshaped = ht.reshape(a, (2, 6))

        self.assertEqual(reshaped.size, result.size)
        self.assertEqual(reshaped.shape, result.shape)
        self.assertTrue(ht.equal(reshaped, result))

        # 1-dim distributed vector
        a = ht.arange(8, dtype=ht.float64, split=0)
        result = ht.array([[[0, 1], [2, 3]], [[4, 5], [6, 7]]], dtype=ht.float64, split=0)
        reshaped = ht.reshape(a, (2, 2, 2))

        self.assertEqual(reshaped.size, result.size)
        self.assertEqual(reshaped.shape, result.shape)
        self.assertTrue(ht.equal(reshaped, result))

        a = ht.linspace(0, 14, 8, split=0)
        result = ht.array([[0, 2, 4, 6], [8, 10, 12, 14]], dtype=ht.float32, split=0)
        reshaped = ht.reshape(a, (2, 4))

        self.assertEqual(reshaped.size, result.size)
        self.assertEqual(reshaped.shape, result.shape)
        self.assertTrue(ht.equal(reshaped, result))

        a = ht.zeros((4, 3), dtype=ht.int32, split=0)
        result = ht.zeros((3, 4), dtype=ht.int32, split=0)
        reshaped = ht.reshape(a, (3, 4))

        self.assertEqual(reshaped.size, result.size)
        self.assertEqual(reshaped.shape, result.shape)
        self.assertTrue(ht.equal(reshaped, result))

        a = ht.arange(16, split=0)
        result = ht.array([[0, 1, 2, 3], [4, 5, 6, 7], [8, 9, 10, 11], [12, 13, 14, 15]])
        reshaped = a.reshape((4, 4))

        self.assertEqual(reshaped.size, result.size)
        self.assertEqual(reshaped.shape, result.shape)
        self.assertTrue(ht.equal(reshaped, result))

        a = reshaped
        result = ht.array([[0, 1, 2, 3, 4, 5, 6, 7], [8, 9, 10, 11, 12, 13, 14, 15]], split=0)
        reshaped = a.reshape((2, 8))

        self.assertEqual(reshaped.size, result.size)
        self.assertEqual(reshaped.shape, result.shape)
        self.assertTrue(ht.equal(reshaped, result))

        a = ht.array(torch.arange(3 * 4 * 5).reshape((3, 4, 5)), split=1)
        result = ht.array(torch.arange(4 * 5 * 3).reshape((4, 5, 3)), split=1)
        reshaped = a.reshape((4, 5, 3))

        self.assertEqual(reshaped.size, result.size)
        self.assertEqual(reshaped.shape, result.shape)
        self.assertTrue(ht.equal(reshaped, result))

        a = ht.array(torch.arange(6 * 4 * 8).reshape([6, 4, 8]), split=2)
        result = ht.array(torch.arange(4 * 12 * 4).reshape([4, 12, 4]), split=2)
        reshaped = ht.reshape(a, [4, 12, 4])
        self.assertEqual(reshaped.size, result.size)
        self.assertEqual(reshaped.shape, result.shape)
        self.assertTrue(ht.equal(reshaped, result))

        a = ht.array(torch.arange(3 * 4 * 5).reshape([3, 4, 5]), split=2)
        result = ht.array(torch.arange(4 * 5 * 3).reshape([4, 5, 3]), split=1)
        reshaped = ht.reshape(a, [4, 5, 3], axis=1)
        self.assertEqual(reshaped.size, result.size)
        self.assertEqual(reshaped.shape, result.shape)
        self.assertEqual(reshaped.split, 1)
        self.assertTrue(ht.equal(reshaped, result))

        a = ht.array(torch.arange(3 * 4 * 5).reshape([3, 4, 5]), split=1)
        result = ht.array(torch.arange(4 * 5 * 3).reshape([4 * 5, 3]), split=0)
        reshaped = ht.reshape(a, [4 * 5, 3], axis=0)
        self.assertEqual(reshaped.size, result.size)
        self.assertEqual(reshaped.shape, result.shape)
        self.assertEqual(reshaped.split, 0)
        self.assertTrue(ht.equal(reshaped, result))

        a = ht.array(torch.arange(3 * 4 * 5).reshape([3, 4, 5]), split=0)
        result = ht.array(torch.arange(4 * 5 * 3).reshape([4, 5 * 3]), split=1)
        reshaped = ht.reshape(a, [4, 5 * 3], axis=1)
        self.assertEqual(reshaped.size, result.size)
        self.assertEqual(reshaped.shape, result.shape)
        self.assertEqual(reshaped.split, 1)
        self.assertTrue(ht.equal(reshaped, result))

        # exceptions
        with self.assertRaises(ValueError):
            ht.reshape(ht.zeros((4, 3)), (5, 7))
        with self.assertRaises(TypeError):
            ht.reshape("ht.zeros((4, 3)), (5, 7)", (2, 3))
        with self.assertRaises(TypeError):
            ht.reshape(ht.zeros((4, 3)), "(5, 7)")

<<<<<<< HEAD
    def test_row_stack(self):
        # test local row_stack, 2-D arrays
        a = np.arange(10, dtype=np.float32).reshape(2, 5)
        b = np.arange(15, dtype=np.float32).reshape(3, 5)
        np_rstack = np.row_stack((a, b))
        ht_a = ht.array(a)
        ht_b = ht.array(b)
        ht_rstack = ht.row_stack((ht_a, ht_b))
        self.assertTrue((np_rstack == ht_rstack.numpy()).all())

        # 2-D and 1-D arrays
        c = np.arange(5, dtype=np.float32)
        np_rstack = np.row_stack((a, b, c))
        ht_c = ht.array(c)
        ht_rstack = ht.row_stack((ht_a, ht_b, ht_c))
        self.assertTrue((np_rstack == ht_rstack.numpy()).all())

        # 2-D and 1-D arrays, distributed
        c = np.arange(5, dtype=np.float32)
        np_rstack = np.row_stack((a, b, c))
        ht_a = ht.array(a, split=0)
        ht_b = ht.array(b, split=0)
        ht_c = ht.array(c, split=0)
        ht_rstack = ht.row_stack((ht_a, ht_b, ht_c))
        self.assertTrue((ht_rstack.numpy() == np_rstack).all())
        self.assertTrue(ht_rstack.split == 0)

        # 1-D arrays, distributed, different dtypes
        d = np.arange(10).astype(np.float32)
        e = np.arange(10)
        np_rstack = np.row_stack((d, e))
        ht_d = ht.array(d, split=0)
        ht_e = ht.array(e, split=0)
        ht_rstack = ht.row_stack((ht_d, ht_e))
        self.assertTrue((ht_rstack.numpy() == np_rstack).all())
        self.assertTrue(ht_rstack.dtype == ht.float32)
        self.assertTrue(ht_rstack.split == 1)

        # test exceptions
        f = ht.random.randn(4, 5, 2, split=1)
        with self.assertRaises(ValueError):
            ht.row_stack((a, b, f))
=======
    def test_rot90(self):
        size = ht.MPI_WORLD.size
        m = ht.arange(size ** 3, dtype=ht.int).reshape((size, size, size))

        self.assertTrue(ht.equal(ht.rot90(m, 0), m))
        self.assertTrue(ht.equal(ht.rot90(m, 4), m))
        self.assertTrue(ht.equal(ht.rot90(ht.rot90(m, 1), 1, (1, 0)), m))

        a = ht.resplit(m, 0)

        self.assertTrue(ht.equal(ht.rot90(a, 0), a))
        self.assertTrue(ht.equal(ht.rot90(a), ht.resplit(ht.rot90(m), 1)))
        self.assertTrue(ht.equal(ht.rot90(a, 2), ht.resplit(ht.rot90(m, 2), 0)))
        self.assertTrue(ht.equal(ht.rot90(a, 3, (1, 2)), ht.resplit(ht.rot90(m, 3, (1, 2)), 0)))

        m = ht.arange(size ** 3, dtype=ht.float).reshape((size, size, size))
        a = ht.resplit(m, 1)

        self.assertTrue(ht.equal(ht.rot90(a, 0), a))
        self.assertTrue(ht.equal(ht.rot90(a), ht.resplit(ht.rot90(m), 0)))
        self.assertTrue(ht.equal(ht.rot90(a, 2), ht.resplit(ht.rot90(m, 2), 1)))
        self.assertTrue(ht.equal(ht.rot90(a, 3, (1, 2)), ht.resplit(ht.rot90(m, 3, (1, 2)), 2)))

        a = ht.resplit(m, 2)

        self.assertTrue(ht.equal(ht.rot90(a, 0), a))
        self.assertTrue(ht.equal(ht.rot90(a), ht.resplit(ht.rot90(m), 2)))
        self.assertTrue(ht.equal(ht.rot90(a, 2), ht.resplit(ht.rot90(m, 2), 2)))
        self.assertTrue(ht.equal(ht.rot90(a, 3, (1, 2)), ht.resplit(ht.rot90(m, 3, (1, 2)), 1)))

        with self.assertRaises(ValueError):
            ht.rot90(ht.ones((2, 3)), 1, (0, 1, 2))
        with self.assertRaises(TypeError):
            ht.rot90(torch.tensor((2, 3)))
        with self.assertRaises(ValueError):
            ht.rot90(ht.zeros((2, 2)), 1, (0, 0))
        with self.assertRaises(ValueError):
            ht.rot90(ht.zeros((2, 2)), 1, (-3, 1))
        with self.assertRaises(ValueError):
            ht.rot90(ht.zeros((2, 2)), 1, (4, 1))
        with self.assertRaises(ValueError):
            ht.rot90(ht.zeros((2, 2)), 1, (0, -2))
        with self.assertRaises(ValueError):
            ht.rot90(ht.zeros((2, 2)), 1, (0, 3))
        with self.assertRaises(TypeError):
            ht.rot90(ht.zeros((2, 3)), "k", (0, 1))
>>>>>>> bb0010bf

    def test_shape(self):
        x = ht.random.randn(3, 4, 5, split=2)
        self.assertEqual(ht.shape(x), (3, 4, 5))
        self.assertEqual(ht.shape(x), x.shape)

        # test exceptions
        x = torch.randn(3, 4, 5)
        with self.assertRaises(TypeError):
            ht.shape(x)

    def test_sort(self):
        size = ht.MPI_WORLD.size
        rank = ht.MPI_WORLD.rank
        tensor = (
            torch.arange(size, device=self.device.torch_device).repeat(size).reshape(size, size)
        )

        data = ht.array(tensor, split=None)
        result, result_indices = ht.sort(data, axis=0, descending=True)
        expected, exp_indices = torch.sort(tensor, dim=0, descending=True)
        self.assertTrue(torch.equal(result._DNDarray__array, expected))
        self.assertTrue(torch.equal(result_indices._DNDarray__array, exp_indices.int()))

        result, result_indices = ht.sort(data, axis=1, descending=True)
        expected, exp_indices = torch.sort(tensor, dim=1, descending=True)
        self.assertTrue(torch.equal(result._DNDarray__array, expected))
        self.assertTrue(torch.equal(result_indices._DNDarray__array, exp_indices.int()))

        data = ht.array(tensor, split=0)

        exp_axis_zero = torch.arange(size, device=self.device.torch_device).reshape(1, size)
        exp_indices = torch.tensor([[rank] * size], device=self.device.torch_device)
        result, result_indices = ht.sort(data, descending=True, axis=0)
        self.assertTrue(torch.equal(result._DNDarray__array, exp_axis_zero))
        self.assertTrue(torch.equal(result_indices._DNDarray__array, exp_indices.int()))

        exp_axis_one, exp_indices = (
            torch.arange(size, device=self.device.torch_device)
            .reshape(1, size)
            .sort(dim=1, descending=True)
        )
        result, result_indices = ht.sort(data, descending=True, axis=1)
        self.assertTrue(torch.equal(result._DNDarray__array, exp_axis_one))
        self.assertTrue(torch.equal(result_indices._DNDarray__array, exp_indices.int()))

        result1 = ht.sort(data, axis=1, descending=True)
        result2 = ht.sort(data, descending=True)
        self.assertTrue(ht.equal(result1[0], result2[0]))
        self.assertTrue(ht.equal(result1[1], result2[1]))

        data = ht.array(tensor, split=1)

        exp_axis_zero = (
            torch.tensor(rank, device=self.device.torch_device).repeat(size).reshape(size, 1)
        )
        indices_axis_zero = torch.arange(
            size, dtype=torch.int64, device=self.device.torch_device
        ).reshape(size, 1)
        result, result_indices = ht.sort(data, axis=0, descending=True)
        self.assertTrue(torch.equal(result._DNDarray__array, exp_axis_zero))
        # comparison value is only true on CPU
        if result_indices._DNDarray__array.is_cuda is False:
            self.assertTrue(torch.equal(result_indices._DNDarray__array, indices_axis_zero.int()))

        exp_axis_one = (
            torch.tensor(size - rank - 1, device=self.device.torch_device)
            .repeat(size)
            .reshape(size, 1)
        )
        result, result_indices = ht.sort(data, descending=True, axis=1)
        self.assertTrue(torch.equal(result._DNDarray__array, exp_axis_one))
        self.assertTrue(torch.equal(result_indices._DNDarray__array, exp_axis_one.int()))

        tensor = torch.tensor(
            [
                [[2, 8, 5], [7, 2, 3]],
                [[6, 5, 2], [1, 8, 7]],
                [[9, 3, 0], [1, 2, 4]],
                [[8, 4, 7], [0, 8, 9]],
            ],
            dtype=torch.int32,
            device=self.device.torch_device,
        )

        data = ht.array(tensor, split=0)
        exp_axis_zero = torch.tensor(
            [[2, 3, 0], [0, 2, 3]], dtype=torch.int32, device=self.device.torch_device
        )
        if torch.cuda.is_available() and data.device == ht.gpu and size < 4:
            indices_axis_zero = torch.tensor(
                [[0, 2, 2], [3, 2, 0]], dtype=torch.int32, device=self.device.torch_device
            )
        else:
            indices_axis_zero = torch.tensor(
                [[0, 2, 2], [3, 0, 0]], dtype=torch.int32, device=self.device.torch_device
            )
        result, result_indices = ht.sort(data, axis=0)
        first = result[0]._DNDarray__array
        first_indices = result_indices[0]._DNDarray__array
        if rank == 0:
            self.assertTrue(torch.equal(first, exp_axis_zero))
            self.assertTrue(torch.equal(first_indices, indices_axis_zero))

        data = ht.array(tensor, split=1)
        exp_axis_one = torch.tensor([[2, 2, 3]], dtype=torch.int32, device=self.device.torch_device)
        indices_axis_one = torch.tensor(
            [[0, 1, 1]], dtype=torch.int32, device=self.device.torch_device
        )
        result, result_indices = ht.sort(data, axis=1)
        first = result[0]._DNDarray__array[:1]
        first_indices = result_indices[0]._DNDarray__array[:1]
        if rank == 0:
            self.assertTrue(torch.equal(first, exp_axis_one))
            self.assertTrue(torch.equal(first_indices, indices_axis_one))

        data = ht.array(tensor, split=2)
        exp_axis_two = torch.tensor([[2], [2]], dtype=torch.int32, device=self.device.torch_device)
        indices_axis_two = torch.tensor(
            [[0], [1]], dtype=torch.int32, device=self.device.torch_device
        )
        result, result_indices = ht.sort(data, axis=2)
        first = result[0]._DNDarray__array[:, :1]
        first_indices = result_indices[0]._DNDarray__array[:, :1]
        if rank == 0:
            self.assertTrue(torch.equal(first, exp_axis_two))
            self.assertTrue(torch.equal(first_indices, indices_axis_two))
        #
        out = ht.empty_like(data)
        indices = ht.sort(data, axis=2, out=out)
        self.assertTrue(ht.equal(out, result))
        self.assertTrue(ht.equal(indices, result_indices))

        with self.assertRaises(ValueError):
            ht.sort(data, axis=3)
        with self.assertRaises(TypeError):
            ht.sort(data, axis="1")

        rank = ht.MPI_WORLD.rank
        ht.random.seed(1)
        data = ht.random.randn(100, 1, split=0)
        result, _ = ht.sort(data, axis=0)
        counts, _, _ = ht.get_comm().counts_displs_shape(data.gshape, axis=0)
        for i, c in enumerate(counts):
            for idx in range(c - 1):
                if rank == i:
                    self.assertTrue(
                        torch.lt(
                            result._DNDarray__array[idx], result._DNDarray__array[idx + 1]
                        ).all()
                    )

    def test_resplit(self):
        if ht.MPI_WORLD.size > 1:
            # resplitting with same axis, should leave everything unchanged
            shape = (ht.MPI_WORLD.size, ht.MPI_WORLD.size)
            data = ht.zeros(shape, split=None)
            data2 = ht.resplit(data, None)

            self.assertIsInstance(data2, ht.DNDarray)
            self.assertEqual(data2.shape, shape)
            self.assertEqual(data2.lshape, shape)
            self.assertEqual(data2.split, None)

            # resplitting with same axis, should leave everything unchanged
            shape = (ht.MPI_WORLD.size, ht.MPI_WORLD.size)
            data = ht.zeros(shape, split=1)
            data2 = ht.resplit(data, 1)

            self.assertIsInstance(data2, ht.DNDarray)
            self.assertEqual(data2.shape, shape)
            self.assertEqual(data2.lshape, (data.comm.size, 1))
            self.assertEqual(data2.split, 1)

            # splitting an unsplit tensor should result in slicing the tensor locally
            shape = (ht.MPI_WORLD.size, ht.MPI_WORLD.size)
            data = ht.zeros(shape)
            data2 = ht.resplit(data, 1)

            self.assertIsInstance(data2, ht.DNDarray)
            self.assertEqual(data2.shape, shape)
            self.assertEqual(data2.lshape, (data.comm.size, 1))
            self.assertEqual(data2.split, 1)

            # unsplitting, aka gathering a tensor
            shape = (ht.MPI_WORLD.size + 1, ht.MPI_WORLD.size)
            data = ht.ones(shape, split=0)
            data2 = ht.resplit(data, None)

            self.assertIsInstance(data2, ht.DNDarray)
            self.assertEqual(data2.shape, shape)
            self.assertEqual(data2.lshape, shape)
            self.assertEqual(data2.split, None)

            # assign and entirely new split axis
            shape = (ht.MPI_WORLD.size + 2, ht.MPI_WORLD.size + 1)
            data = ht.ones(shape, split=0)
            data2 = ht.resplit(data, 1)

            self.assertIsInstance(data2, ht.DNDarray)
            self.assertEqual(data2.shape, shape)
            self.assertEqual(data2.lshape[0], ht.MPI_WORLD.size + 2)
            self.assertTrue(data2.lshape[1] == 1 or data2.lshape[1] == 2)
            self.assertEqual(data2.split, 1)

            # test sorting order of resplit

            N = ht.MPI_WORLD.size
            reference_tensor = ht.zeros((N, N + 1, 2 * N))
            for n in range(N):
                for m in range(N + 1):
                    reference_tensor[n, m, :] = ht.arange(0, 2 * N) + m * 10 + n * 100

            # split along axis = 0
            resplit_tensor = ht.resplit(reference_tensor, axis=0)
            local_shape = (1, N + 1, 2 * N)
            local_tensor = reference_tensor[ht.MPI_WORLD.rank, :, :]
            self.assertEqual(resplit_tensor.lshape, local_shape)
            self.assertTrue(
                (resplit_tensor._DNDarray__array == local_tensor._DNDarray__array).all()
            )

            # unsplit
            unsplit_tensor = ht.resplit(resplit_tensor, axis=None)
            self.assertTrue(
                (unsplit_tensor._DNDarray__array == reference_tensor._DNDarray__array).all()
            )

            # split along axis = 1
            resplit_tensor = ht.resplit(unsplit_tensor, axis=1)
            if ht.MPI_WORLD.rank == 0:
                local_shape = (N, 2, 2 * N)
                local_tensor = reference_tensor[:, 0:2, :]
            else:
                local_shape = (N, 1, 2 * N)
                local_tensor = reference_tensor[:, ht.MPI_WORLD.rank + 1 : ht.MPI_WORLD.rank + 2, :]

            self.assertEqual(resplit_tensor.lshape, local_shape)
            self.assertTrue(
                (resplit_tensor._DNDarray__array == local_tensor._DNDarray__array).all()
            )

            # unsplit
            unsplit_tensor = ht.resplit(resplit_tensor, axis=None)
            self.assertTrue(
                (unsplit_tensor._DNDarray__array == reference_tensor._DNDarray__array).all()
            )

            # split along axis = 2
            resplit_tensor = ht.resplit(unsplit_tensor, axis=2)
            local_shape = (N, N + 1, 2)
            local_tensor = reference_tensor[:, :, 2 * ht.MPI_WORLD.rank : 2 * ht.MPI_WORLD.rank + 2]

            self.assertEqual(resplit_tensor.lshape, local_shape)
            self.assertTrue(
                (resplit_tensor._DNDarray__array == local_tensor._DNDarray__array).all()
            )

            # order tests for resplit
            for dims in range(3, 5):
                length = torch.tensor(
                    [i + 20 for i in range(dims)], device=self.device.torch_device
                )
                test = torch.arange(torch.prod(length)).reshape(length.tolist())
                for sp1 in range(dims):
                    for sp2 in range(dims):
                        if sp1 != sp2:
                            a = ht.array(test, split=sp1)
                            resplit_a = ht.resplit(a, axis=sp2)
                            self.assertTrue(ht.equal(resplit_a, ht.array(test, split=sp2)))
                            self.assertEqual(resplit_a.split, sp2)
                            self.assertEqual(resplit_a.dtype, a.dtype)
                            del a
                            del resplit_a

    def test_squeeze(self):
        torch.manual_seed(1)
        data = ht.random.randn(1, 4, 5, 1)

        # 4D local tensor, no axis
        result = ht.squeeze(data)
        self.assertIsInstance(result, ht.DNDarray)
        self.assertEqual(result.dtype, ht.float32)
        self.assertEqual(result._DNDarray__array.dtype, torch.float32)
        self.assertEqual(result.shape, (4, 5))
        self.assertEqual(result.lshape, (4, 5))
        self.assertEqual(result.split, None)
        self.assertTrue((result._DNDarray__array == data._DNDarray__array.squeeze()).all())

        # 4D local tensor, major axis
        result = ht.squeeze(data, axis=0)
        self.assertIsInstance(result, ht.DNDarray)
        self.assertEqual(result.dtype, ht.float32)
        self.assertEqual(result._DNDarray__array.dtype, torch.float32)
        self.assertEqual(result.shape, (4, 5, 1))
        self.assertEqual(result.lshape, (4, 5, 1))
        self.assertEqual(result.split, None)
        self.assertTrue((result._DNDarray__array == data._DNDarray__array.squeeze(0)).all())

        # 4D local tensor, minor axis
        result = ht.squeeze(data, axis=-1)
        self.assertIsInstance(result, ht.DNDarray)
        self.assertEqual(result.dtype, ht.float32)
        self.assertEqual(result._DNDarray__array.dtype, torch.float32)
        self.assertEqual(result.shape, (1, 4, 5))
        self.assertEqual(result.lshape, (1, 4, 5))
        self.assertEqual(result.split, None)
        self.assertTrue((result._DNDarray__array == data._DNDarray__array.squeeze(-1)).all())

        # 4D local tensor, tuple axis
        result = data.squeeze(axis=(0, -1))
        self.assertIsInstance(result, ht.DNDarray)
        self.assertEqual(result.dtype, ht.float32)
        self.assertEqual(result._DNDarray__array.dtype, torch.float32)
        self.assertEqual(result.shape, (4, 5))
        self.assertEqual(result.lshape, (4, 5))
        self.assertEqual(result.split, None)
        self.assertTrue((result._DNDarray__array == data._DNDarray__array.squeeze()).all())

        # 4D split tensor, along the axis
        data = ht.array(ht.random.randn(1, 4, 5, 1), split=1)
        result = ht.squeeze(data, axis=-1)
        self.assertIsInstance(result, ht.DNDarray)
        self.assertEqual(result.dtype, ht.float32)
        self.assertEqual(result._DNDarray__array.dtype, torch.float32)
        self.assertEqual(result.shape, (1, 4, 5))
        self.assertEqual(result.split, 1)

        # 4D split tensor, axis = split
        data = ht.array(ht.random.randn(3, 1, 5, 6), split=1)
        result = ht.squeeze(data, axis=1)
        self.assertIsInstance(result, ht.DNDarray)
        self.assertEqual(result.dtype, ht.float32)
        self.assertEqual(result._DNDarray__array.dtype, torch.float32)
        self.assertEqual(result.shape, (3, 5, 6))
        self.assertEqual(result.split, None)

        # 4D split tensor, axis = split = last dimension
        data = ht.array(ht.random.randn(3, 6, 5, 1), split=-1)
        result = ht.squeeze(data, axis=-1)
        self.assertIsInstance(result, ht.DNDarray)
        self.assertEqual(result.dtype, ht.float32)
        self.assertEqual(result._DNDarray__array.dtype, torch.float32)
        self.assertEqual(result.shape, (3, 6, 5))
        self.assertEqual(result.split, None)

        # 3D split tensor, across the axis
        size = ht.MPI_WORLD.size
        data = ht.triu(ht.ones((1, size * 2, size), split=1), k=1)

        result = ht.squeeze(data, axis=0)
        self.assertIsInstance(result, ht.DNDarray)
        self.assertEqual(result.dtype, ht.float32)
        self.assertEqual(result._DNDarray__array.dtype, torch.float32)
        self.assertEqual(result.shape, (size * 2, size))
        self.assertEqual(result.lshape, (2, size))
        self.assertEqual(result.split, 0)

        # check exceptions
        with self.assertRaises(TypeError):
            data.squeeze(axis=1.1)
        with self.assertRaises(TypeError):
            data.squeeze(axis="y")
        with self.assertRaises(ValueError):
            ht.squeeze(data, axis=-4)
        with self.assertRaises(ValueError):
            ht.squeeze(data, axis=1)

    def test_stack(self):
        a = np.arange(20, dtype=np.float32).reshape(5, 4)
        b = np.arange(20, 40, dtype=np.float32).reshape(5, 4)
        c = np.arange(40, 60, dtype=np.float32).reshape(5, 4)
        axis = 0
        d = np.stack((a, b, c), axis=axis)

        # test stack on non-distributed DNDarrays
        ht_a = ht.array(a)
        ht_b = ht.array(b)
        ht_c = ht.array(c)
        ht_d = ht.stack((ht_a, ht_b, ht_c), axis=axis)
        self.assertTrue(ht_d.shape == (3, 5, 4))
        self.assertTrue((d == ht_d.numpy()).all())

        # test stack on distributed DNDarrays, split/axis combinations
        axis = 1
        split = 0
        d = np.stack((a, b, c), axis=axis)
        ht_a_split = ht.array(a, split=split)
        ht_b_split = ht.array(b, split=split)
        ht_c_split = ht.array(c, split=split)
        ht_d_split = ht.stack((ht_a_split, ht_b_split, ht_c_split), axis=axis)
        self.assertTrue(ht_d_split.shape == (5, 3, 4))
        self.assertTrue(ht_d_split.split == split)
        self.assertTrue((d == ht_d_split.numpy()).all())

        axis = 1
        split = 1
        ht_a_split = ht.array(a, split=split)
        ht_b_split = ht.array(b, split=split)
        ht_c_split = ht.array(c, split=split)
        ht_d_split = ht.stack((ht_a_split, ht_b_split, ht_c_split), axis=axis)
        self.assertTrue(ht_d_split.shape == (5, 3, 4))
        self.assertTrue(ht_d_split.split == split + 1)
        self.assertTrue((d == ht_d_split.numpy()).all())

        # different dtypes
        axis = -1
        split = 0
        d = np.stack((a, b, c), axis=axis)
        ht_a_split = ht.array(a, dtype=ht.int32, split=split)
        ht_b_split = ht.array(b, split=split)
        ht_c_split = ht.array(c, split=split)
        ht_d_split = ht.stack((ht_a_split, ht_b_split, ht_c_split), axis=axis)
        self.assertTrue(ht_d_split.shape == (5, 4, 3))
        self.assertTrue(ht_d_split.dtype == ht.float32)
        self.assertTrue(ht_d_split.split == split)
        self.assertTrue((d == ht_d_split.numpy()).all())

        # test out buffer
        out = ht.empty((5, 4, 3), dtype=ht.float32, split=0)
        ht.stack((ht_a_split, ht_b_split, ht_c_split), axis=axis, out=out)
        self.assertTrue((out == ht_d_split).all())

        # test exceptions
        with self.assertRaises(TypeError):
            ht.stack((ht_a, b, ht_c))
        with self.assertRaises(TypeError):
            ht.stack((ht_a))
        with self.assertRaises(ValueError):
            ht.stack((ht_a,))
        ht_c_wrong_shape = ht.array(c.reshape(2, 10))
        with self.assertRaises(ValueError):
            ht.stack((ht_a, ht_b, ht_c_wrong_shape))
        ht_b_wrong_split = ht.array(b, split=1)
        with self.assertRaises(ValueError):
            ht.stack((ht_a_split, ht_b_wrong_split, ht_c_split))
        with self.assertRaises(ValueError):
            ht.stack((ht_a_split, ht_b, ht_c_split))
        out_wrong_type = torch.empty((3, 5, 4), dtype=torch.float32)
        with self.assertRaises(TypeError):
            ht.stack((ht_a_split, ht_b_split, ht_c_split), out=out_wrong_type)
        out_wrong_dtype = ht.empty((3, 5, 4), dtype=ht.float64, split=1)
        with self.assertRaises(TypeError):
            ht.stack((ht_a_split, ht_b_split, ht_c_split), out=out_wrong_dtype)
        out_wrong_shape = ht.empty((2, 5, 4), dtype=ht.float32, split=1)
        with self.assertRaises(ValueError):
            ht.stack((ht_a_split, ht_b_split, ht_c_split), out=out_wrong_shape)
        out_wrong_split = ht.empty((3, 5, 4), dtype=ht.float32, split=0)
        with self.assertRaises(ValueError):
            ht.stack((ht_a_split, ht_b_split, ht_c_split), out=out_wrong_split)
        if ht_a_split.comm.is_distributed():
            rank = ht_a_split.comm.rank
            if rank == 0:
                t_a = torch.randn(4, 4, dtype=torch.float32)
            elif rank == 1:
                t_a = torch.randn(1, 4, dtype=torch.float32)
            else:
                t_a = torch.randn(0, 4, dtype=torch.float32)
            ht_a_unbalanced = ht.array(t_a, is_split=0)
            with self.assertRaises(RuntimeError):
                ht.stack((ht_a_unbalanced, ht_b_split, ht_c_split))
        # TODO test with DNDarrays on different devices

    def test_topk(self):
        size = ht.MPI_WORLD.size
        if size == 1:
            size = 4

        torch_array = torch.arange(size, dtype=torch.int32).expand(size, size)
        split_zero = ht.array(torch_array, split=0)
        split_one = ht.array(torch_array, split=1)

        res, indcs = ht.topk(split_zero, 2, sorted=True)
        exp_zero = ht.array([[size - 1, size - 2] for i in range(size)], dtype=ht.int32, split=0)
        exp_zero_indcs = ht.array(
            [[size - 1, size - 2] for i in range(size)], dtype=ht.int64, split=0
        )
        self.assertTrue((res._DNDarray__array == exp_zero._DNDarray__array).all())
        self.assertTrue((indcs._DNDarray__array == exp_zero._DNDarray__array).all())
        self.assertTrue(indcs._DNDarray__array.dtype == exp_zero_indcs._DNDarray__array.dtype)

        res, indcs = ht.topk(split_one, 2, sorted=True)
        exp_one = ht.array([[size - 1, size - 2] for i in range(size)], dtype=ht.int32, split=1)
        exp_one_indcs = ht.array(
            [[size - 1, size - 2] for i in range(size)], dtype=ht.int64, split=1
        )
        self.assertTrue((res._DNDarray__array == exp_one._DNDarray__array).all())
        self.assertTrue((indcs._DNDarray__array == exp_one_indcs._DNDarray__array).all())
        self.assertTrue(indcs._DNDarray__array.dtype == exp_one_indcs._DNDarray__array.dtype)

        torch_array = torch.arange(size, dtype=torch.float64).expand(size, size)
        split_zero = ht.array(torch_array, split=0)
        split_one = ht.array(torch_array, split=1)

        res, indcs = ht.topk(split_zero, 2, sorted=True)
        exp_zero = ht.array([[size - 1, size - 2] for i in range(size)], dtype=ht.float64, split=0)
        exp_zero_indcs = ht.array(
            [[size - 1, size - 2] for i in range(size)], dtype=ht.int64, split=0
        )
        self.assertTrue((res._DNDarray__array == exp_zero._DNDarray__array).all())
        self.assertTrue((indcs._DNDarray__array == exp_zero_indcs._DNDarray__array).all())
        self.assertTrue(indcs._DNDarray__array.dtype == exp_zero_indcs._DNDarray__array.dtype)

        res, indcs = ht.topk(split_one, 2, sorted=True)
        exp_one = ht.array([[size - 1, size - 2] for i in range(size)], dtype=ht.float64, split=1)
        exp_one_indcs = ht.array(
            [[size - 1, size - 2] for i in range(size)], dtype=ht.int64, split=1
        )
        self.assertTrue((res._DNDarray__array == exp_one._DNDarray__array).all())
        self.assertTrue((indcs._DNDarray__array == exp_one_indcs._DNDarray__array).all())
        self.assertTrue(indcs._DNDarray__array.dtype == exp_one_indcs._DNDarray__array.dtype)

        res, indcs = ht.topk(split_zero, 2, sorted=True, largest=False)
        exp_zero = ht.array([[0, 1] for i in range(size)], dtype=ht.int32, split=0)
        exp_zero_indcs = ht.array([[0, 1] for i in range(size)], dtype=ht.int64, split=0)
        self.assertTrue((res._DNDarray__array == exp_zero._DNDarray__array).all())
        self.assertTrue((indcs._DNDarray__array == exp_zero._DNDarray__array).all())
        self.assertTrue(indcs._DNDarray__array.dtype == exp_zero_indcs._DNDarray__array.dtype)

        exp_zero = ht.array([[0, 1] for i in range(size)], dtype=ht.int32, split=0)
        exp_zero_indcs = ht.array([[0, 1] for i in range(size)], dtype=ht.int64, split=0)
        out = (ht.empty_like(exp_zero), ht.empty_like(exp_zero_indcs))
        res, indcs = ht.topk(split_zero, 2, sorted=True, largest=False, out=out)

        self.assertTrue((res._DNDarray__array == exp_zero._DNDarray__array).all())
        self.assertTrue((indcs._DNDarray__array == exp_zero._DNDarray__array).all())
        self.assertTrue(indcs._DNDarray__array.dtype == exp_zero_indcs._DNDarray__array.dtype)

        self.assertTrue((out[0]._DNDarray__array == exp_zero._DNDarray__array).all())
        self.assertTrue((out[1]._DNDarray__array == exp_zero._DNDarray__array).all())
        self.assertTrue(out[1]._DNDarray__array.dtype == exp_zero_indcs._DNDarray__array.dtype)

    def test_unique(self):
        size = ht.MPI_WORLD.size
        rank = ht.MPI_WORLD.rank
        torch_array = torch.arange(size, dtype=torch.int32, device=self.device.torch_device).expand(
            size, size
        )
        split_zero = ht.array(torch_array, split=0)

        exp_axis_none = ht.array([rank], dtype=ht.int32)
        res = split_zero.unique(sorted=True)
        self.assertTrue((res._DNDarray__array == exp_axis_none._DNDarray__array).all())

        exp_axis_zero = ht.arange(size, dtype=ht.int32).expand_dims(0)
        res = ht.unique(split_zero, sorted=True, axis=0)
        self.assertTrue((res._DNDarray__array == exp_axis_zero._DNDarray__array).all())

        exp_axis_one = ht.array([rank], dtype=ht.int32).expand_dims(0)
        split_zero_transposed = ht.array(torch_array.transpose(0, 1), split=0)
        res = ht.unique(split_zero_transposed, sorted=False, axis=1)
        self.assertTrue((res._DNDarray__array == exp_axis_one._DNDarray__array).all())

        split_one = ht.array(torch_array, dtype=ht.int32, split=1)

        exp_axis_none = ht.arange(size, dtype=ht.int32)
        res = ht.unique(split_one, sorted=True)
        self.assertTrue((res._DNDarray__array == exp_axis_none._DNDarray__array).all())

        exp_axis_zero = ht.array([rank], dtype=ht.int32).expand_dims(0)
        res = ht.unique(split_one, sorted=False, axis=0)
        self.assertTrue((res._DNDarray__array == exp_axis_zero._DNDarray__array).all())

        exp_axis_one = ht.array([rank] * size, dtype=ht.int32).expand_dims(1)
        res = ht.unique(split_one, sorted=True, axis=1)
        self.assertTrue((res._DNDarray__array == exp_axis_one._DNDarray__array).all())

        torch_array = torch.tensor(
            [[1, 2], [2, 3], [1, 2], [2, 3], [1, 2]],
            dtype=torch.int32,
            device=self.device.torch_device,
        )
        data = ht.array(torch_array, split=0)

        res, inv = ht.unique(data, return_inverse=True, axis=0)
        _, exp_inv = torch_array.unique(dim=0, return_inverse=True, sorted=True)
        self.assertTrue(torch.equal(inv, exp_inv.to(dtype=inv.dtype)))

        res, inv = ht.unique(data, return_inverse=True, axis=1)
        _, exp_inv = torch_array.unique(dim=1, return_inverse=True, sorted=True)
        self.assertTrue(torch.equal(inv, exp_inv.to(dtype=inv.dtype)))

        torch_array = torch.tensor(
            [[1, 1, 2], [1, 2, 2], [2, 1, 2], [1, 3, 2], [0, 1, 2]],
            dtype=torch.int32,
            device=self.device.torch_device,
        )
        exp_res, exp_inv = torch_array.unique(return_inverse=True, sorted=True)

        data_split_none = ht.array(torch_array)
        res = ht.unique(data_split_none, sorted=True)
        self.assertIsInstance(res, ht.DNDarray)
        self.assertEqual(res.split, None)
        self.assertEqual(res.dtype, data_split_none.dtype)
        self.assertEqual(res.device, data_split_none.device)
        res, inv = ht.unique(data_split_none, return_inverse=True, sorted=True)
        self.assertIsInstance(inv, ht.DNDarray)
        self.assertEqual(inv.split, None)
        self.assertEqual(inv.dtype, data_split_none.dtype)
        self.assertEqual(inv.device, data_split_none.device)
        self.assertTrue(torch.equal(inv._DNDarray__array, exp_inv.int()))

        data_split_zero = ht.array(torch_array, split=0)
        res, inv = ht.unique(data_split_zero, return_inverse=True, sorted=True)
        self.assertTrue(torch.equal(inv, exp_inv.to(dtype=inv.dtype)))

    def test_vstack(self):
        # cases to test:
        # MM===================================
        # NN,
        a = ht.ones((10, 12), split=None)
        b = ht.ones((10, 12), split=None)
        res = ht.vstack((a, b))
        self.assertEqual(res.shape, (20, 12))
        # 11,
        a = ht.ones((10, 12), split=1)
        b = ht.ones((10, 12), split=1)
        res = ht.vstack((a, b))
        self.assertEqual(res.shape, (20, 12))

        # VM===================================
        # NN,
        a = ht.ones((10,), split=None)
        b = ht.ones((12, 10), split=None)
        res = ht.vstack((a, b))
        self.assertEqual(res.shape, (13, 10))
        # 00
        a = ht.ones((10,), split=0)
        b = ht.ones((12, 10), split=0)
        res = ht.vstack((a, b))
        self.assertEqual(res.shape, (13, 10))

        # MV===================================
        # NN,
        a = ht.ones((12, 10), split=None)
        b = ht.ones((10,), split=None)
        res = ht.vstack((a, b))
        self.assertEqual(res.shape, (13, 10))
        # 00
        a = ht.ones((12, 10), split=0)
        b = ht.ones((10,), split=0)
        res = ht.vstack((a, b))
        self.assertEqual(res.shape, (13, 10))

        # VV===================================
        # NN,
        a = ht.ones((12,), split=None)
        b = ht.ones((12,), split=None)
        res = ht.vstack((a, b))
        self.assertEqual(res.shape, (2, 12))
        # 00
        a = ht.ones((12,), split=0)
        b = ht.ones((12,), split=0)
        res = ht.vstack((a, b))
        self.assertEqual(res.shape, (2, 12))<|MERGE_RESOLUTION|>--- conflicted
+++ resolved
@@ -1112,7 +1112,53 @@
         with self.assertRaises(TypeError):
             ht.reshape(ht.zeros((4, 3)), "(5, 7)")
 
-<<<<<<< HEAD
+    def test_rot90(self):
+        size = ht.MPI_WORLD.size
+        m = ht.arange(size ** 3, dtype=ht.int).reshape((size, size, size))
+
+        self.assertTrue(ht.equal(ht.rot90(m, 0), m))
+        self.assertTrue(ht.equal(ht.rot90(m, 4), m))
+        self.assertTrue(ht.equal(ht.rot90(ht.rot90(m, 1), 1, (1, 0)), m))
+
+        a = ht.resplit(m, 0)
+
+        self.assertTrue(ht.equal(ht.rot90(a, 0), a))
+        self.assertTrue(ht.equal(ht.rot90(a), ht.resplit(ht.rot90(m), 1)))
+        self.assertTrue(ht.equal(ht.rot90(a, 2), ht.resplit(ht.rot90(m, 2), 0)))
+        self.assertTrue(ht.equal(ht.rot90(a, 3, (1, 2)), ht.resplit(ht.rot90(m, 3, (1, 2)), 0)))
+
+        m = ht.arange(size ** 3, dtype=ht.float).reshape((size, size, size))
+        a = ht.resplit(m, 1)
+
+        self.assertTrue(ht.equal(ht.rot90(a, 0), a))
+        self.assertTrue(ht.equal(ht.rot90(a), ht.resplit(ht.rot90(m), 0)))
+        self.assertTrue(ht.equal(ht.rot90(a, 2), ht.resplit(ht.rot90(m, 2), 1)))
+        self.assertTrue(ht.equal(ht.rot90(a, 3, (1, 2)), ht.resplit(ht.rot90(m, 3, (1, 2)), 2)))
+
+        a = ht.resplit(m, 2)
+
+        self.assertTrue(ht.equal(ht.rot90(a, 0), a))
+        self.assertTrue(ht.equal(ht.rot90(a), ht.resplit(ht.rot90(m), 2)))
+        self.assertTrue(ht.equal(ht.rot90(a, 2), ht.resplit(ht.rot90(m, 2), 2)))
+        self.assertTrue(ht.equal(ht.rot90(a, 3, (1, 2)), ht.resplit(ht.rot90(m, 3, (1, 2)), 1)))
+
+        with self.assertRaises(ValueError):
+            ht.rot90(ht.ones((2, 3)), 1, (0, 1, 2))
+        with self.assertRaises(TypeError):
+            ht.rot90(torch.tensor((2, 3)))
+        with self.assertRaises(ValueError):
+            ht.rot90(ht.zeros((2, 2)), 1, (0, 0))
+        with self.assertRaises(ValueError):
+            ht.rot90(ht.zeros((2, 2)), 1, (-3, 1))
+        with self.assertRaises(ValueError):
+            ht.rot90(ht.zeros((2, 2)), 1, (4, 1))
+        with self.assertRaises(ValueError):
+            ht.rot90(ht.zeros((2, 2)), 1, (0, -2))
+        with self.assertRaises(ValueError):
+            ht.rot90(ht.zeros((2, 2)), 1, (0, 3))
+        with self.assertRaises(TypeError):
+            ht.rot90(ht.zeros((2, 3)), "k", (0, 1))
+
     def test_row_stack(self):
         # test local row_stack, 2-D arrays
         a = np.arange(10, dtype=np.float32).reshape(2, 5)
@@ -1155,54 +1201,6 @@
         f = ht.random.randn(4, 5, 2, split=1)
         with self.assertRaises(ValueError):
             ht.row_stack((a, b, f))
-=======
-    def test_rot90(self):
-        size = ht.MPI_WORLD.size
-        m = ht.arange(size ** 3, dtype=ht.int).reshape((size, size, size))
-
-        self.assertTrue(ht.equal(ht.rot90(m, 0), m))
-        self.assertTrue(ht.equal(ht.rot90(m, 4), m))
-        self.assertTrue(ht.equal(ht.rot90(ht.rot90(m, 1), 1, (1, 0)), m))
-
-        a = ht.resplit(m, 0)
-
-        self.assertTrue(ht.equal(ht.rot90(a, 0), a))
-        self.assertTrue(ht.equal(ht.rot90(a), ht.resplit(ht.rot90(m), 1)))
-        self.assertTrue(ht.equal(ht.rot90(a, 2), ht.resplit(ht.rot90(m, 2), 0)))
-        self.assertTrue(ht.equal(ht.rot90(a, 3, (1, 2)), ht.resplit(ht.rot90(m, 3, (1, 2)), 0)))
-
-        m = ht.arange(size ** 3, dtype=ht.float).reshape((size, size, size))
-        a = ht.resplit(m, 1)
-
-        self.assertTrue(ht.equal(ht.rot90(a, 0), a))
-        self.assertTrue(ht.equal(ht.rot90(a), ht.resplit(ht.rot90(m), 0)))
-        self.assertTrue(ht.equal(ht.rot90(a, 2), ht.resplit(ht.rot90(m, 2), 1)))
-        self.assertTrue(ht.equal(ht.rot90(a, 3, (1, 2)), ht.resplit(ht.rot90(m, 3, (1, 2)), 2)))
-
-        a = ht.resplit(m, 2)
-
-        self.assertTrue(ht.equal(ht.rot90(a, 0), a))
-        self.assertTrue(ht.equal(ht.rot90(a), ht.resplit(ht.rot90(m), 2)))
-        self.assertTrue(ht.equal(ht.rot90(a, 2), ht.resplit(ht.rot90(m, 2), 2)))
-        self.assertTrue(ht.equal(ht.rot90(a, 3, (1, 2)), ht.resplit(ht.rot90(m, 3, (1, 2)), 1)))
-
-        with self.assertRaises(ValueError):
-            ht.rot90(ht.ones((2, 3)), 1, (0, 1, 2))
-        with self.assertRaises(TypeError):
-            ht.rot90(torch.tensor((2, 3)))
-        with self.assertRaises(ValueError):
-            ht.rot90(ht.zeros((2, 2)), 1, (0, 0))
-        with self.assertRaises(ValueError):
-            ht.rot90(ht.zeros((2, 2)), 1, (-3, 1))
-        with self.assertRaises(ValueError):
-            ht.rot90(ht.zeros((2, 2)), 1, (4, 1))
-        with self.assertRaises(ValueError):
-            ht.rot90(ht.zeros((2, 2)), 1, (0, -2))
-        with self.assertRaises(ValueError):
-            ht.rot90(ht.zeros((2, 2)), 1, (0, 3))
-        with self.assertRaises(TypeError):
-            ht.rot90(ht.zeros((2, 3)), "k", (0, 1))
->>>>>>> bb0010bf
 
     def test_shape(self):
         x = ht.random.randn(3, 4, 5, split=2)
