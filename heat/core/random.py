import torch

from .communication import MPI_WORLD
from . import devices
from . import tensor
from . import types
from . import stride_tricks


def set_gseed(seed):
    # TODO: think about proper random number generation
    # TODO: comment me
    # TODO: test me
    torch.manual_seed(seed)


def uniform(low=0.0, high=1.0, size=None, device=None, comm=MPI_WORLD):
    # TODO: comment me
    # TODO: test me
    # TODO: make me splitable
    # TODO: add device capabilities
    if size is None:
        size = (1,)

    device = devices.sanitize_device(device)
    data = torch.rand(*size, device=device.torch_device) * (high - low) + low

    return tensor(data, size, types.float32, None, device, comm)

<<<<<<< HEAD

def randn(*args, device=None, comm=MPI_WORLD):
=======
def randn(*args, split=None, comm=MPI_WORLD):
>>>>>>> 4218a887
    """
    Returns a tensor filled with random numbers from a standard normal distribution with zero mean and variance of one.

    The shape of the tensor is defined by the varargs args.

    Parameters
    ----------
    d0, d1, …, dn : int, optional
        The dimensions of the returned array, should be all positive.

    Returns
    -------
    broadcast_shape : tuple of ints
        the broadcast shape

    Raises
    -------
    TypeError
        If one of d0 to dn is not an int.
    ValueError
        If one of d0 to dn is less or equal to 0.

    Examples
    --------
    >>> ht.randn(3)
    tensor([ 0.1921, -0.9635,  0.5047])

    >>> ht.randn(4, 4)
    tensor([[-1.1261,  0.5971,  0.2851,  0.9998],
            [-1.8548, -1.2574,  0.2391, -0.3302],
            [ 1.3365, -1.5212,  1.4159, -0.1671],
            [ 0.1260,  1.2126, -0.0804,  0.0907]])
    """
    # TODO: make me splitable
    # TODO: add device capabilities
    # check if all positional arguments are integers
    if not all(isinstance(_, int) for _ in args):
        raise TypeError('dimensions have to be integers')
    if not all(_ > 0 for _ in args):
        raise ValueError('negative dimension are not allowed')

    gshape = tuple(args) if args else(1,)
    split = stride_tricks.sanitize_axis(gshape, split)
    try:
        torch.randn(gshape)
    except RuntimeError as exception:
        # re-raise the exception to be consistent with numpy's exception interface
        raise ValueError(str(exception))

    # compose the local tensor
    device = devices.sanitize_device(device)
    data = torch.randn(args, device=device.torch_device)

<<<<<<< HEAD
    return tensor(data, gshape, types.canonical_heat_type(data.dtype), None, device, comm)
=======
    return tensor(data, gshape, types.canonical_heat_type(data.dtype), split, MPI_WORLD)
>>>>>>> 4218a887
<|MERGE_RESOLUTION|>--- conflicted
+++ resolved
@@ -27,12 +27,8 @@
 
     return tensor(data, size, types.float32, None, device, comm)
 
-<<<<<<< HEAD
 
-def randn(*args, device=None, comm=MPI_WORLD):
-=======
-def randn(*args, split=None, comm=MPI_WORLD):
->>>>>>> 4218a887
+def randn(*args, split=None, device=None, comm=MPI_WORLD):
     """
     Returns a tensor filled with random numbers from a standard normal distribution with zero mean and variance of one.
 
@@ -76,6 +72,7 @@
 
     gshape = tuple(args) if args else(1,)
     split = stride_tricks.sanitize_axis(gshape, split)
+
     try:
         torch.randn(gshape)
     except RuntimeError as exception:
@@ -86,8 +83,4 @@
     device = devices.sanitize_device(device)
     data = torch.randn(args, device=device.torch_device)
 
-<<<<<<< HEAD
-    return tensor(data, gshape, types.canonical_heat_type(data.dtype), None, device, comm)
-=======
-    return tensor(data, gshape, types.canonical_heat_type(data.dtype), split, MPI_WORLD)
->>>>>>> 4218a887
+    return tensor(data, gshape, types.canonical_heat_type(data.dtype), split, device, comm)