--- conflicted
+++ resolved
@@ -90,9 +90,4 @@
     device = devices.sanitize_device(device)
     data = torch.randn(args, device=device.torch_device)
 
-<<<<<<< HEAD
-
-    return tensor(data, gshape, types.canonical_heat_type(data.dtype), split, MPI_WORLD)
-=======
-    return tensor(data, gshape, types.canonical_heat_type(data.dtype), split, device, comm)
->>>>>>> c684e209
+    return tensor(data, gshape, types.canonical_heat_type(data.dtype), split, device, comm)