--- conflicted
+++ resolved
@@ -10,8 +10,6 @@
 
 
 def cos(x, out=None):
-<<<<<<< HEAD
-=======
     """
     Return the trigonometric cosine, element-wise.
 
@@ -38,43 +36,33 @@
 
 
 def sin(x, out=None):
->>>>>>> b657ec85
     """
-    Return the trigonometric cosine, element-wise.
+    Return the trigonometric sine, element-wise.
 
     Parameters
     ----------
     x : ht.tensor
-        The value for which to compute the trigonometric sine.
-    out : ht.tensor or None, optional
-        A location in which to store the results. If provided, it must have a broadcastable shape. If not provided
-        or set to None, a fresh tensor is allocated.
+        The value for which to compute the trigonometric tangent.
 
     Returns
     -------
-    cosine : ht.tensor
-        A tensor of the same shape as x, containing the trigonometric cosine of each element in this tensor.
+    sine : ht.tensor
+        A tensor of the same shape as x, containing the trigonometric sine of each element in this tensor.
         Negative input elements are returned as nan. If out was provided, square_roots is a reference to it.
 
     Examples
     --------
-    >>> ht.cos(ht.arange(-6, 7, 2))
+    >>> ht.sin(ht.arange(-6, 7, 2))
     tensor([ 0.2794,  0.7568, -0.9093,  0.0000,  0.9093, -0.7568, -0.2794])
     """
-    return local_op(torch.cos, x, out)
+    return local_op(torch.sin, x, out)
 
 
-<<<<<<< HEAD
-def sin(x, out=None):
-    """
-    Return the trigonometric sine, element-wise.
-=======
 def tan(x, out=None):
     """
     Compute tangent element-wise.
 
     Equivalent to ht.sin(x) / ht.cos(x) element-wise.
->>>>>>> b657ec85
 
     Parameters
     ----------
@@ -86,18 +74,6 @@
 
     Returns
     -------
-<<<<<<< HEAD
-    sine : ht.tensor
-        A tensor of the same shape as x, containing the trigonometric sine of each element in this tensor.
-        Negative input elements are returned as nan. If out was provided, square_roots is a reference to it.
-
-    Examples
-    --------
-    >>> ht.sin(ht.arange(-6, 7, 2))
-    tensor([ 0.2794,  0.7568, -0.9093,  0.0000,  0.9093, -0.7568, -0.2794])
-    """
-    return local_op(torch.sin, x, out)
-=======
     tangent : ht.tensor
         A tensor of the same shape as x, containing the trigonometric tangent of each element in this tensor.
 
@@ -106,5 +82,4 @@
     >>> ht.tan(ht.arange(-6, 7, 2))
     tensor([ 0.29100619, -1.15782128,  2.18503986,  0., -2.18503986, 1.15782128, -0.29100619])
     """
-    return local_op(torch.tan, x, out)
->>>>>>> b657ec85
+    return local_op(torch.tan, x, out)