from __future__ import annotations

import torch
from .dndarray import DNDarray
from .constants import pi
from .operations import __local_op as local_op
from .operations import __binary_op as binary_op
from . import types


__all__ = [
    "acos",
    "asin",
    "atan",
    "atan2",
    "arccos",
    "arcsin",
    "arctan",
    "arctan2",
    "cos",
    "cosh",
    "deg2rad",
    "degrees",
    "rad2deg",
    "radians",
    "sin",
    "sinh",
    "tan",
    "tanh",
]


def arccos(x, out=None) -> DNDarray:
    """
    Compute the trigonometric arccos, element-wise.
    Result is a ``DNDarray`` of the same shape as ``x``.
    Input elements outside [-1., 1.] are returned as ``NaN``. If ``out`` was provided, ``arccos`` is a reference to it.

    Parameters
    ----------
    x : DNDarray
        The array for which to compute the trigonometric cosine.
    out : DNDarray, optional
        A location in which to store the results. If provided, it must have a broadcastable shape. If not provided
        or set to ``None``, a fresh array is allocated.

    Examples
    --------
    >>> ht.arccos(ht.array([-1.,-0., 0.83]))
    tensor([3.1416, 1.5708, 0.5917])
    """
    return local_op(torch.acos, x, out)


<<<<<<< HEAD
def arcsin(x, out=None) -> DNDarray:
=======
acos = arccos
acos.__doc__ = arccos.__doc__


def arcsin(x, out=None):
>>>>>>> d116dc36
    """
    Result is a ``DNDarray`` of the same shape as ``x``.
    Input elements outside [-1., 1.] are returned as ``NaN``. If ``out`` was provided, ``arcsin`` is a reference to it.

    Parameters
    ----------
    x : DNDarray
        The array for which to compute the trigonometric cosine.
    out : DNDarray, optional
        A location in which to store the results. If provided, it must have a broadcastable shape. If not provided
        or set to ``None``, a fresh array is allocated.

    Examples
    --------
    >>> ht.arcsin(ht.array([-1.,-0., 0.83]))
    tensor([-1.5708,  0.0000,  0.9791])
    """
    return local_op(torch.asin, x, out)


<<<<<<< HEAD
def arctan(x, out=None) -> DNDarray:
=======
asin = arcsin
asin.__doc__ = arcsin.__doc__


def arctan(x, out=None):
>>>>>>> d116dc36
    """
    Compute the trigonometric arctan, element-wise.
    Result is a ``DNDarray`` of the same shape as ``x``.
    Input elements outside [-1., 1.] are returned as ``NaN``. If ``out`` was provided, ``arctan`` is a reference to it.

    Parameters
    ----------
    x : DNDarray
        The array for which to compute the trigonometric cosine.
    out : DNDarray, optional
        A location in which to store the results. If provided, it must have a broadcastable shape. If not provided
        or set to ``None``, a fresh array is allocated.

    Examples
    --------
    >>> ht.arctan(ht.arange(-6, 7, 2))
    tensor([-1.4056, -1.3258, -1.1071,  0.0000,  1.1071,  1.3258,  1.4056],
    dtype=torch.float64)
    """
    return local_op(torch.atan, x, out)


atan = arctan
atan.__doc__ = arctan.__doc__


def arctan2(x1, x2):
    """
    Element-wise arc tangent of ``x1/x2`` choosing the quadrant correctly.
    Returns a new ``DNDarray`` with the signed angles in radians between vector (``x2``,``x1``) and vector (1,0)

    Parameters
    ----------
    x1 : DNDarray
         y-coordinates
    x2 : DNDarray
         x-coordinates. If ``x1.shape!=x2.shape``, they must be broadcastable to a common shape (which becomes the shape of the output).

    Returns
    -------
    DNDarray

    Examples
    --------
    >>> x = ht.array([-1, +1, +1, -1])
    >>> y = ht.array([-1, -1, +1, +1])
    >>> ht.arctan2(y, x) * 180 / ht.pi
    tensor([-135.0000,  -45.0000,   45.0000,  135.0000], dtype=torch.float64)
    """
    # Cast integer to float because torch.atan2() only supports integer types on PyTorch 1.5.0.
    x1 = x1.astype(types.promote_types(x1.dtype, types.float))
    x2 = x2.astype(types.promote_types(x2.dtype, types.float))

    return binary_op(torch.atan2, x1, x2)


atan2 = arctan2
atan2.__doc__ = arctan2.__doc__


def cos(x, out=None):
    """
    Return the trigonometric cosine, element-wise.

    Parameters
    ----------
    x : ht.DNDarray
        The value for which to compute the trigonometric cosine.
    out : ht.DNDarray or None, optional
        A location in which to store the results. If provided, it must have a broadcastable shape. If not provided
        or set to None, a fresh tensor is allocated.

    Returns
    -------
    cosine : ht.DNDarray
        A tensor of the same shape as x, containing the trigonometric cosine of each element in this tensor.
        Negative input elements are returned as nan. If out was provided, square_roots is a reference to it.

    Examples
    --------
    >>> ht.cos(ht.arange(-6, 7, 2))
    tensor([0.96017029, -0.65364362, -0.41614684,  1., -0.41614684, -0.65364362,  0.96017029])
    """
    return local_op(torch.cos, x, out)


DNDarray.cos = lambda self, out: cos(self, out)
DNDarray.cos.__doc__ = cos.__doc__


def cosh(x, out=None) -> DNDarray:
    """
    Compute the hyperbolic cosine, element-wise.
    Result is a ``DNDarray`` of the same shape as ``x``.
    Negative input elements are returned as ``NaN``. If ``out`` was provided, ``cosh`` is a reference to it.

    Parameters
    ----------
    x : DNDarray
        The value for which to compute the hyperbolic cosine.
    out : DNDarray, optional
        A location in which to store the results. If provided, it must have a broadcastable shape. If not provided
        or set to ``None``, a fresh array is allocated.

    Examples
    --------
    >>> ht.cosh(ht.arange(-6, 7, 2))
    tensor([201.7156,  27.3082,   3.7622,   1.0000,   3.7622,  27.3082, 201.7156])
    """
    return local_op(torch.cosh, x, out)


DNDarray.cosh = lambda self, out: cosh(self, out)
DNDarray.cosh.__doc__ = cosh.__doc__


def deg2rad(x, out=None) -> DNDarray:
    """
    Convert angles from degrees to radians.

    Parameters
    ----------
    x : DNDarray
        The value for which to compute the angles in radians.
    out : DNDarray, optional
        A location in which to store the results. If provided, it must have a broadcastable shape. If not provided
        or set to ``None``, a fresh array is allocated.

    Examples
    --------
    >>> ht.deg2rad(ht.array([0.,20.,45.,78.,94.,120.,180., 270., 311.]))
    tensor([0.0000, 0.3491, 0.7854, 1.3614, 1.6406, 2.0944, 3.1416, 4.7124, 5.4280])
    """
    # deg2rad torch version
    def torch_deg2rad(torch_tensor):
        if not torch.is_tensor(torch_tensor):
            raise TypeError("Input is not a torch tensor but {}".format(type(torch_tensor)))
        return torch_tensor * pi / 180.0

    return local_op(torch_deg2rad, x, out)


def degrees(x, out=None) -> DNDarray:
    """
    Convert angles from radians to degrees.

    Parameters
    ----------
    x : DNDarray
        The value for which to compute the angles in degrees.
    out : DNDarray, optional
        A location in which to store the results. If provided, it must have a broadcastable shape. If not provided
        or set to ``None``, a fresh array is allocated.

    Examples
    --------
    >>> ht.degrees(ht.array([0.,0.2,0.6,0.9,1.2,2.7,3.14]))
    tensor([  0.0000,  11.4592,  34.3775,  51.5662,  68.7549, 154.6986, 179.9088])
    """
    return rad2deg(x, out=out)


def rad2deg(x, out=None) -> DNDarray:
    """
    Convert angles from radians to degrees.

    Parameters
    ----------
    x : DNDarray
        The value for which to compute the angles in degrees.
    out : DNDarray, optional
        A location in which to store the results. If provided, it must have a broadcastable shape. If not provided
        or set to ``None``, a fresh array is allocated.


    Examples
    --------
    >>> ht.rad2deg(ht.array([0.,0.2,0.6,0.9,1.2,2.7,3.14]))
    tensor([  0.0000,  11.4592,  34.3775,  51.5662,  68.7549, 154.6986, 179.9088])
    """
    # rad2deg torch version
    def torch_rad2deg(torch_tensor):
        if not torch.is_tensor(torch_tensor):
            raise TypeError("Input is not a torch tensor but {}".format(type(torch_tensor)))
        return 180.0 * torch_tensor / pi

    return local_op(torch_rad2deg, x, out=out)


def radians(x, out=None) -> DNDarray:
    """
    Convert angles from degrees to radians.

    Parameters
    ----------
    x : DNDarray
        The value for which to compute the angles in radians.
    out : DNDarray, optional
        A location in which to store the results. If provided, it must have a broadcastable shape. If not provided
        or set to ``None``, a fresh array is allocated.

    Examples
    --------
    >>> ht.radians(ht.array([0., 20., 45., 78., 94., 120., 180., 270., 311.]))
    tensor([0.0000, 0.3491, 0.7854, 1.3614, 1.6406, 2.0944, 3.1416, 4.7124, 5.4280])
    """

    return deg2rad(x, out=None)


def sin(x, out=None) -> DNDarray:
    """
    Compute the trigonometric sine, element-wise.
    Result is a ``DNDarray`` of the same shape as ``x``.
    Negative input elements are returned as ``NaN``. If ``out`` was provided, ``sin`` is a reference to it.

    Parameters
    ----------
    x : DNDarray
        The value for which to compute the trigonometric tangent.
    out : DNDarray, optional
        A location in which to store the results. If provided, it must have a broadcastable shape. If not provided
        or set to ``None``, a fresh array is allocated.

    Examples
    --------
    >>> ht.sin(ht.arange(-6, 7, 2))
    tensor([ 0.2794,  0.7568, -0.9093,  0.0000,  0.9093, -0.7568, -0.2794])
    """
    return local_op(torch.sin, x, out)


DNDarray.sin = lambda self, out: sin(self, out)
DNDarray.sin.__doc__ = sin.__doc__


def sinh(x, out=None) -> DNDarray:
    """
    Compute the hyperbolic sine, element-wise.
    Result is a ``DNDarray`` of the same shape as ``x``.
    Negative input elements are returned as ``NaN``. If ``out`` was provided, ``sinh`` is a reference to it.

    Parameters
    ----------
    x : DNDarray
        The value for which to compute the hyperbolic sine.
    out : DNDarray or None, optional
        A location in which to store the results. If provided, it must have a broadcastable shape. If not provided
        or set to ``None``, a fresh array is allocated.

    Examples
    --------
    >>> ht.sinh(ht.arange(-6, 7, 2))
    tensor([[-201.7132,  -27.2899,   -3.6269,    0.0000,    3.6269,   27.2899,  201.7132])
    """
    return local_op(torch.sinh, x, out)


DNDarray.sinh = lambda self, out: sinh(self, out)
DNDarray.sinh.__doc__ = sinh.__doc__


def tan(x, out=None) -> DNDarray:
    """
    Compute tangent element-wise.
    Result is a ``DNDarray`` of the same shape as ``x``.
    Equivalent to :func:`sin`/:func:`cos` element-wise. If ``out`` was provided, ``tan`` is a reference to it.


    Parameters
    ----------
    x : DNDarray
        The value for which to compute the trigonometric tangent.
    out : DNDarray or None, optional
        A location in which to store the results. If provided, it must have a broadcastable shape. If not provided
        or set to ``None``, a fresh array is allocated.

    Examples
    --------
    >>> ht.tan(ht.arange(-6, 7, 2))
    tensor([ 0.29100619, -1.15782128,  2.18503986,  0., -2.18503986, 1.15782128, -0.29100619])
    """
    return local_op(torch.tan, x, out)


DNDarray.tan = lambda self, out: tan(self, out)
DNDarray.tan.__doc__ = tan.__doc__


def tanh(x, out=None):
    """
    Compute the hyperbolic tangent, element-wise.
    Result is a ``DNDarray`` of the same shape as ``x``.
    If ``out`` was provided, ``tanh`` is a reference to it.

    Parameters
    ----------
    x : DNDarray
        The value for which to compute the hyperbolic tangent.
    out : DNDarray or None, optional
        A location in which to store the results. If provided, it must have a broadcastable shape. If not provided
        or set to ``None``, a fresh array is allocated.

    Examples
    --------
    >>> ht.tanh(ht.arange(-6, 7, 2))
    tensor([-1.0000, -0.9993, -0.9640,  0.0000,  0.9640,  0.9993,  1.0000])
    """
    return local_op(torch.tanh, x, out)


DNDarray.tanh = lambda self, out: tanh(self, out)
DNDarray.tanh.__doc__ = tanh.__doc__<|MERGE_RESOLUTION|>--- conflicted
+++ resolved
@@ -52,15 +52,11 @@
     return local_op(torch.acos, x, out)
 
 
-<<<<<<< HEAD
-def arcsin(x, out=None) -> DNDarray:
-=======
 acos = arccos
 acos.__doc__ = arccos.__doc__
 
 
-def arcsin(x, out=None):
->>>>>>> d116dc36
+def arcsin(x, out=None) -> DNDarray:
     """
     Result is a ``DNDarray`` of the same shape as ``x``.
     Input elements outside [-1., 1.] are returned as ``NaN``. If ``out`` was provided, ``arcsin`` is a reference to it.
@@ -81,15 +77,11 @@
     return local_op(torch.asin, x, out)
 
 
-<<<<<<< HEAD
-def arctan(x, out=None) -> DNDarray:
-=======
 asin = arcsin
 asin.__doc__ = arcsin.__doc__
 
 
-def arctan(x, out=None):
->>>>>>> d116dc36
+def arctan(x, out=None) -> DNDarray:
     """
     Compute the trigonometric arctan, element-wise.
     Result is a ``DNDarray`` of the same shape as ``x``.
