import numpy as np
import torch

from typing import Callable, Optional, Tuple, Union

from . import factories
from . import manipulations
<<<<<<< HEAD
from . import operations
=======
from . import _operations
from . import dndarray
>>>>>>> 56083ab8
from . import stride_tricks
from . import types

from .communication import MPI
from .dndarray import DNDarray

__all__ = [
    "all",
    "allclose",
    "any",
    "isclose",
    "logical_and",
    "logical_not",
    "logical_or",
    "logical_xor",
]


def all(
    x: DNDarray,
    axis: Union[int, Tuple[int], None] = None,
    out: Optional[DNDarray] = None,
    keepdim: bool = False,
) -> Union[DNDarray, bool]:
    """
    Test whether all array elements along a given axis evaluate to ``True``.
    A new boolean or :class:`~heat.core.dndarray.DNDarray` is returned unless out is specified, in which case a
    reference to ``out`` is returned.

    Parameters
    -----------
    x : DNDarray
        Input array or object that can be converted to an array.
    axis : None or int or Tuple[int,...], optional
        Axis or axes along which a logical AND reduction is performed. The default (``axis=None``) is to perform a
        logical AND over all the dimensions of the input array. ``axis`` may be negative, in which case it counts
        from the last to the first axis.
    out : DNDarray, optional
        Alternate output array in which to place the result. It must have the same shape as the expected output
        and its type is preserved.
    keepdim : bool, optional
        If this is set to ``True``, the axes which are reduced are left in the result as dimensions with size one.
        With this option, the result will broadcast correctly against the original array.

    Examples
    ---------
    >>> a = ht.random.randn(4, 5)
    >>> a
    DNDarray([[-0.3735, -1.0913, -1.8098,  0.1353, -1.7212],
              [-1.1526, -0.5509, -1.2472, -1.5906,  0.2859],
              [ 0.7492, -0.2673, -0.9219, -0.7930,  0.0224],
              [ 1.7923,  0.3515,  0.5694, -0.2456, -0.6438]], dtype=ht.float32, device=cpu:0, split=None)
    >>> x = a < 0.5
    >>> x
    DNDarray([[ True,  True,  True,  True,  True],
              [ True,  True,  True,  True,  True],
              [False,  True,  True,  True,  True],
              [False,  True, False,  True,  True]], dtype=ht.bool, device=cpu:0, split=None))
    >>> ht.all(x)
    DNDarray([False], dtype=ht.bool, device=cpu:0, split=None)
    >>> ht.all(x, axis=0)
    DNDarray([False,  True, False,  True,  True], dtype=ht.bool, device=cpu:0, split=None)
    >>> ht.all(x, axis=1)
    DNDarray([ True,  True, False, False], dtype=ht.bool, device=cpu:0, split=None)
    >>> out = ht.zeros(5)
    >>> ht.all(x, axis=0, out=out)
    >>> out
    DNDarray([False,  True, False,  True,  True], dtype=ht.bool, device=cpu:0, split=None)
    """
    # TODO: make me more numpy API complete. Issue #101
    def local_all(t, *args, **kwargs):
        return torch.all(t != 0, *args, **kwargs)

    return _operations.__reduce_op(
        x, local_all, MPI.LAND, axis=axis, out=out, neutral=1, keepdim=keepdim
    )


DNDarray.all: Callable[
    [Union[int, Tuple[int], None], Optional[DNDarray], bool], Union[DNDarray, bool]
] = lambda self, axis=None, out=None, keepdim=False: all(self, axis, out, keepdim)
DNDarray.all.__doc__ = all.__doc__


def allclose(
    x: DNDarray, y: DNDarray, rtol: float = 1e-05, atol: float = 1e-08, equal_nan: bool = False
) -> bool:
    """
    Test whether two tensors are element-wise equal within a tolerance. Returns ``True`` if ``|x-y|<=atol+rtol*|y|``
    for all elements of ``x`` and ``y``, ``False`` otherwise

    Parameters
    -----------
    x : DNDarray
        First array to compare
    y : DNDarray
        Second array to compare
    atol: float, optional
        Absolute tolerance.
    rtol: float, optional
        Relative tolerance (with respect to ``y``).
    equal_nan: bool, optional
        Whether to compare NaN’s as equal. If ``True``, NaN’s in a will be considered equal to NaN’s in b in the output
        array.

    Examples
    ---------
    >>> a = ht.float32([[2, 2], [2, 2]])
    >>> ht.allclose(a, a)
    True
    >>> b = ht.float32([[2.00005, 2.00005], [2.00005, 2.00005]])
    >>> ht.allclose(a, b)
    False
    >>> ht.allclose(a, b, atol=1e-04)
    True
    """

    t1, t2 = __sanitize_close_input(x, y)

    # no sanitation for shapes of x and y needed, torch.allclose raises relevant errors
    _local_allclose = torch.tensor(
        torch.allclose(t1._DNDarray__array, t2._DNDarray__array, rtol, atol, equal_nan)
    )

    # If x is distributed, then y is also distributed along the same axis
    if t1.comm.is_distributed():
        t1.comm.Allreduce(MPI.IN_PLACE, _local_allclose, MPI.LAND)

    return bool(_local_allclose.item())


DNDarray.allclose: Callable[
    [DNDarray, DNDarray, float, float, bool], bool
] = lambda self, other, rtol=1e-05, atol=1e-08, equal_nan=False: allclose(
    self, other, rtol, atol, equal_nan
)
DNDarray.allclose.__doc__ = all.__doc__


def any(
    x, axis: Optional[int] = None, out: Optional[DNDarray] = None, keepdim: bool = False
) -> DNDarray:
    """
    Test whether any array element along a given axis evaluates to ``True``.
    The returning array is one dimensional unless axis is not ``None``.

    Parameters
    -----------
    x : DNDarray
        Input tensor
    axis : int, optional
        Axis along which a logic OR reduction is performed. With ``axis=None``, the logical OR is performed over all
        dimensions of the array.
    out : DNDarray, optional
        Alternative output tensor in which to place the result. It must have the same shape as the expected output.
        The output is a array with ``datatype=bool``.
    keepdim : bool, optional
        If this is set to ``True``, the axes which are reduced are left in the result as dimensions with size one.
        With this option, the result will broadcast correctly against the original array.

    Examples
    ---------
    >>> t = ht.float32([[0.3, 0, 0.5]])
    >>> t.any()
    DNDarray([True], dtype=ht.bool, device=cpu:0, split=None)
    >>> t.any(axis=0)
    DNDarray([ True, False,  True], dtype=ht.bool, device=cpu:0, split=None)
    >>> t.any(axis=1)
    DNDarray([True], dtype=ht.bool, device=cpu:0, split=None)
    >>> t = ht.int32([[0, 0, 1], [0, 0, 0]])
    >>> res = ht.zeros(3, dtype=ht.bool)
    >>> t.any(axis=0, out=res)
    DNDarray([False, False,  True], dtype=ht.bool, device=cpu:0, split=None)
    >>> res
    DNDarray([False, False,  True], dtype=ht.bool, device=cpu:0, split=None)
    """

    def local_any(t, *args, **kwargs):
        return torch.any(t != 0, *args, **kwargs)

    return _operations.__reduce_op(
        x, local_any, MPI.LOR, axis=axis, out=out, neutral=0, keepdim=keepdim
    )


DNDarray.any: Callable[
    [DNDarray, Optional[int], Optional[DNDarray], bool], DNDarray
] = lambda self, axis=None, out=None, keepdim=False: allclose(self, axis, out, keepdim)
DNDarray.any.__doc__ = any.__doc__


def isclose(
    x: DNDarray, y: DNDarray, rtol: float = 1e-05, atol: float = 1e-08, equal_nan: bool = False
) -> DNDarray:
    """
    Returns a boolean :class:`~heat.core.dndarray.DNDarray`, with elements ``True`` where ``a`` and ``b`` are equal
    within the given tolerance. If both ``x`` and ``y`` are scalars, returns a single boolean value.

    Parameters
    -----------
    x : DNDarray
        Input array to compare.
    y : DNDarray
        Input array to compare.
    rtol : float
        The relative tolerance parameter.
    atol : float
        The absolute tolerance parameter.
    equal_nan : bool
        Whether to compare NaN’s as equal. If ``True``, NaN’s in x will be considered equal to NaN’s in y in the output array.
    """
    t1, t2 = __sanitize_close_input(x, y)

    # no sanitation for shapes of x and y needed, torch.isclose raises relevant errors
    _local_isclose = torch.isclose(t1._DNDarray__array, t2._DNDarray__array, rtol, atol, equal_nan)

    # If x is distributed, then y is also distributed along the same axis
    if t1.comm.is_distributed() and t1.split is not None:
        output_gshape = stride_tricks.broadcast_shape(t1.gshape, t2.gshape)
        res = torch.empty(output_gshape).bool()
        t1.comm.Allgather(_local_isclose, res)
        result = factories.array(res, dtype=types.bool, device=t1.device, split=t1.split)
    else:
        if _local_isclose.dim() == 0:
            # both x and y are scalars, return a single boolean value
            result = bool(factories.array(_local_isclose).item())
        else:
            result = factories.array(_local_isclose, dtype=types.bool, device=t1.device)

    return result


DNDarray.isclose: Callable[
    [DNDarray, DNDarray, float, float, bool], DNDarray
] = lambda self, other, rtol=1e-05, atol=1e-08, equal_nan=False: isclose(
    self, other, rtol, atol, equal_nan
)
DNDarray.isclose.__doc__ = isclose.__doc__


def logical_and(t1: DNDarray, t2: DNDarray) -> DNDarray:
    """
    Compute the truth value of ``t1`` AND ``t2`` element-wise.

    Parameters
    -----------
    t1 : DNDarray
        Input array of same shape
    t2 : DNDarray
        Input array of same shape

    Examples
    ---------
    >>> ht.logical_and(ht.array([True, False]), ht.array([False, False]))
    DNDarray([False, False], dtype=ht.bool, device=cpu:0, split=None)
    """
    return _operations.__binary_op(
        torch.Tensor.__and__, types.bool(t1, device=t1.device), types.bool(t2, device=t2.device)
    )


def logical_not(t: DNDarray, out: Optional[DNDarray] = None) -> DNDarray:
    """
    Computes the element-wise logical NOT of the given input :class:`~heat.core.dndarray.DNDarray` .

    Parameters
    -----------
    t: DNDarray
        Input array
    out : DNDarray, optional
        Alternative output array in which to place the result. It must have the same shape as the expected output.
        The output is a ``DNDarray`` with ``datatype=bool``.

    Examples
    ---------
    >>> ht.logical_not(ht.array([True, False]))
    DNDarray([False,  True], dtype=ht.bool, device=cpu:0, split=None)
    """
    return _operations.__local_op(torch.logical_not, t, out)


def logical_or(t1: DNDarray, t2: DNDarray) -> DNDarray:
    """
    Compute the truth value of ``t1`` OR ``t2`` element-wise.

    Parameters
    -----------
    t1 : DNDarray
        Input array of same shape
    t2 : DNDarray
        Input array of same shape

    Examples
    ---------
    >>> ht.logical_or(ht.array([True, False]), ht.array([False, False]))
    DNDarray([ True, False], dtype=ht.bool, device=cpu:0, split=None)
    """
    return _operations.__binary_op(
        torch.Tensor.__or__, types.bool(t1, device=t1.device), types.bool(t2, device=t2.device)
    )


def logical_xor(t1: DNDarray, t2: DNDarray) -> DNDarray:
    """
    Computes the element-wise logical XOR of the given input :class:`~heat.core.dndarray.DNDarray`.

    Parameters
    -----------
    t1 : DNDarray
        Input array of same shape
    t2 : DNDarray
        Input array of same shape

    Examples
    ---------
    >>> ht.logical_xor(ht.array([True, False, True]), ht.array([True, False, False]))
    DNDarray([False, False,  True], dtype=ht.bool, device=cpu:0, split=None)
    """
    return _operations.__binary_op(torch.logical_xor, t1, t2)


def __sanitize_close_input(x: DNDarray, y: DNDarray) -> Tuple[DNDarray, DNDarray]:
    """
    Makes sure that both ``x`` and ``y`` are :class:`~heat.core.dndarray.DNDarray`.
    Provides copies of ``x`` and ``y`` distributed along the same split axis (if original split axes do not match).

    Parameters
    -----------
    x : DNDarray
        The left-hand side operand.
    y : DNDarray
        The right-hand side operand.

    Raises
    ------
    TypeError
        If ``x`` is neither.
    """

    def sanitize_input_type(
        x: Union[int, float, DNDarray], y: Union[int, float, DNDarray]
    ) -> DNDarray:
        """
        Verifies that ``x`` and ``y`` are either scalar, or a :class:`~heat.core.dndarray.DNDarray`.
        In the former case, the scalar is wrapped in a :class:`~heat.core.dndarray.DNDarray`.

        Raises
        ------
        TypeError
            If ``x`` or ``y`` are not
        """
        if not isinstance(x, DNDarray):
            if np.ndim(x) != 0:
                raise TypeError("Expected DNDarray or numeric scalar, input was {}".format(type(x)))

            dtype = getattr(x, "dtype", float)
            device = getattr(y, "device", None)
            x = factories.array(x, dtype=dtype, device=device)

        return x

    x = sanitize_input_type(x, y)
    y = sanitize_input_type(y, x)

    # if one of the tensors is distributed, unsplit/gather it
    if x.split is not None and y.split is None:
        t1 = manipulations.resplit(x, axis=None)
        return t1, y

    elif x.split != y.split:
        t2 = manipulations.resplit(y, axis=x.split)
        return x, t2

    else:
        return x, y<|MERGE_RESOLUTION|>--- conflicted
+++ resolved
@@ -5,12 +5,9 @@
 
 from . import factories
 from . import manipulations
-<<<<<<< HEAD
-from . import operations
-=======
+
 from . import _operations
 from . import dndarray
->>>>>>> 56083ab8
 from . import stride_tricks
 from . import types
 
