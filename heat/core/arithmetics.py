--- conflicted
+++ resolved
@@ -3,12 +3,8 @@
 from .communication import MPI
 from . import dndarray
 from . import factories
-<<<<<<< HEAD
 from . import manipulations
-from . import operations
-=======
 from . import _operations
->>>>>>> 56083ab8
 from . import stride_tricks
 from . import types
 
