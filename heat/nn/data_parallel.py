--- conflicted
+++ resolved
@@ -157,10 +157,6 @@
         Force optimizer to update model parameters. For blocking, optimizer immediately updates parameters. For
         non-blocking, optimizer will update parameters during next forward.
         """
-<<<<<<< HEAD
-
-=======
->>>>>>> 4aa56176
         if self.blocking:
             self.optimizer.step()
         else:
