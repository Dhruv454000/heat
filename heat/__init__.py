--- conflicted
+++ resolved
@@ -1,13 +1,8 @@
 from . import core
 from . import cluster
+from . import naive_bayes
 from . import regression
 from . import spatial
 from .core import *
 from .core import __version__
-<<<<<<< HEAD
-from .core import cluster
-from .core import naive_bayes
-from .core import regression
-=======
->>>>>>> 29be6aae
 from . import utils