--- conflicted
+++ resolved
@@ -10,12 +10,9 @@
 - [#846](https://github.com/helmholtz-analytics/heat/pull/846) Fixed an issue in `_reduce_op` when axis and keepdim were set.
 - [#846](https://github.com/helmholtz-analytics/heat/pull/846) Fixed an issue in `min`, `max` where DNDarrays with empty processes can't be computed.
 - [#868](https://github.com/helmholtz-analytics/heat/pull/868) Fixed an issue in `__binary_op` where data was falsely distributed if a DNDarray has single element.
-<<<<<<< HEAD
 - [#873](https://github.com/helmholtz-analytics/heat/pull/873) Cut down memory requirements of distributed reshape when `split` stays the same.
 
-=======
 - [#916](https://github.com/helmholtz-analytics/heat/pull/916) Fixed an issue in `random.randint` where the size parameter does not accept ints.
->>>>>>> 0c896918
 
 ## Feature Additions
 
