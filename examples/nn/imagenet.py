import argparse
import base64
import os
import random
import shutil
import sys
import time
import warnings

import numpy as np
import torch
import torchvision.transforms as transforms
import torchvision.models as models

sys.path.append("../../")
import heat as ht

model_names = sorted(
    name
    for name in models.__dict__
    if name.islower() and not name.startswith("__") and callable(models.__dict__[name])
)

parser = argparse.ArgumentParser(description="PyTorch ImageNet Training")
parser.add_argument(
    "-a",
    "--arch",
    metavar="ARCH",
    default="resnet50",
    choices=model_names,
    help="model architecture: " + " | ".join(model_names) + " (default: resnet50)",
)
parser.add_argument(
    "--epochs", default=90, type=int, metavar="N", help="number of total epochs to run"
)
parser.add_argument(
    "--start-epoch",
    default=0,
    type=int,
    metavar="N",
    help="manual epoch start number (useful on restarts)",
)
parser.add_argument(
    "-b",
    "--batch-size",
    default=256,
    type=int,
    metavar="N",
    help="mini-batch size (default: 256) for each network",
)
parser.add_argument(
    "--lr",
    "--learning-rate",
    default=0.1,
    type=float,
    metavar="LR",
    help="initial learning rate",
    dest="lr",
)
parser.add_argument("--momentum", default=0.9, type=float, metavar="M", help="momentum")
parser.add_argument(
    "--wd",
    "--weight-decay",
    default=1e-4,
    type=float,
    metavar="W",
    help="weight decay (default: 1e-4)",
    dest="weight_decay",
)
parser.add_argument(
    "-p", "--print-freq", default=10, type=int, metavar="N", help="print frequency (default: 10)"
)
parser.add_argument(
    "--resume",
    default="",
    type=str,
    metavar="PATH",
    help="path to latest checkpoint (default: none)",
)
parser.add_argument(
    "-e",
    "--evaluate",
    dest="evaluate",
    action="store_true",
    help="evaluate model on validation set",
)
parser.add_argument(
    "--pretrained", dest="pretrained", action="store_true", help="use pre-trained model"
)
parser.add_argument("--seed", default=None, type=int, help="seed for initializing training. ")
# todo: what to rename the following??
parser.add_argument(
    "--multiprocessing-distributed",
    action="store_true",
    help="Use multi-processing distributed training to launch "
    "N processes per node, which has N GPUs. This is the "
    "fastest way to use PyTorch for either single node or "
    "multi node data parallel training",
)

best_acc1 = 0


def main():
    args = parser.parse_args()

    if args.seed is not None:
        random.seed(args.seed)
        torch.manual_seed(args.seed)
        warnings.warn(
            "You have chosen to seed training. "
            "This will turn on the CUDNN deterministic setting, "
            "which can slow down your training considerably! "
            "You may see unexpected behavior when restarting "
            "from checkpoints."
        )

    ngpus_per_node = 1
    main_worker(args.gpu, ngpus_per_node, args)


class ImagenetDataset(ht.utils.data.partial_dataset.PartialDataset):
    def __init__(self, file, transforms=None, validate_set=False):
        names = ["images", "metadata"]
        """
        file notes
        * "images" : encoded ASCII string of the decoded RGB JPEG image.
                    - to decode: `torch.as_tensor(bytearray(base64.binascii.a2b_base64(string_repr.encode('ascii'))), dtype=torch.uint8)`
                    - note: the images must be reshaped using: `.reshape(file["metadata"]["image/height"], file["metadata"]["image/height"], 3)`
                            (3 is the number of channels, all images are RGB)
            * "metadata" : the metadata for each image quotes are the titles for each column
                    0. "image/height"
                    1. "image/width"
                    2. "image/channels"
                    3. "image/class/label"
                    4. "image/object/bbox/xmin"
                    5. "image/object/bbox/xmax"
                    6. "image/object/bbox/ymin"
                    7. "image/object/bbox/ymax"
                    8. "image/object/bbox/label"
            * "file_info" : string information related to each image
                    0. "image/format"
                    1. "image/filename"
                    2. "image/class/synset"
                    3. "image/class/text"
        """
        super(ImagenetDataset, self).__init__(
            file,
            dataset_names=names,
            transforms=transforms,
            np_buffer=True,
            np_buffer_dataset_names=names[0],
            validate_set=validate_set,
        )

    def __getitem__(self, index):
        shape = (int(self.metadata[index][0].item()), int(self.metadata[index][1].item()), 3)
        str_repr = base64.binascii.a2b_base64(self.images[index])
        img = np.frombuffer(str_repr, dtype=np.uint8).reshape(shape)
        target = torch.as_tensor(
            self.metadata[index][3], dtype=torch.long, device=torch.device("cpu")
        )
        return img, target


def main_worker(gpu, ngpus_per_node, args):
    global best_acc1
    args.gpu = gpu

    # create model
    # use pretrained?
    if args.pretrained:
        print("=> using pre-trained model '{}'".format(args.arch))
        model = models.__dict__[args.arch](pretrained=True)
    else:
        print("=> creating model '{}'".format(args.arch))
        model = models.__dict__[args.arch]()

    if not torch.cuda.is_available():
        print("using CPU, this will be slow")
    else:
        dev_id = ht.MPI_WORLD.rank % torch.cuda.device_count()
        torch.cuda.set_device(ht.MPI_WORLD.rank % torch.cuda.device_count())
        model.cuda(device=torch.device("cuda:" + str(dev_id)))

    # define loss function (criterion) and optimizer
    criterion = torch.nn.CrossEntropyLoss().cuda(args.gpu)

    optimizer = torch.optim.SGD(
        model.parameters(), args.lr, momentum=args.momentum, weight_decay=args.weight_decay
    )
    dp_optimizer = ht.optim.dp_optimizer.DataParallelOptimizer(optimizer)
    dp_optimizer.blocking_parameter_updates = False

    # create DP model:
    model = ht.nn.DataParallel(model, ht.MPI_WORLD, dp_optimizer, blocking_parameter_updates=False)
    model.blocking_parameter_updates = True

    # Data loading code
    train_file = "/p/project/haf/data/imagenet_merged.h5"
    val_file = "/p/project/haf/data/imagenet_merged_validation.h5"
    normalize = transforms.Normalize(mean=[0.485, 0.456, 0.406], std=[0.229, 0.224, 0.225])
    train_img_transform = transforms.Compose(
        [
            transforms.ToPILImage(),
            transforms.RandomResizedCrop(224),
            transforms.RandomHorizontalFlip(),
            transforms.ToTensor(),
            normalize,
        ]
    )
    train_dataset = ImagenetDataset(train_file, transforms=[train_img_transform, None])
    train_loader = ht.utils.data.datatools.DataLoader(
        lcl_dataset=train_dataset, batch_size=args.batch_size, pin_memory=True
    )

    val_img_transforms = transforms.Compose(
        [
            transforms.ToPILImage(),
            transforms.Resize(256),
            transforms.CenterCrop(224),
            transforms.ToTensor(),
            normalize,
        ]
    )
    val_dataset = ImagenetDataset(
<<<<<<< HEAD
        val_file,
        transforms=[
            transforms.Compose(
                [
                    transforms.ToPILImage(),
                    transforms.Resize(256),
                    transforms.CenterCrop(224),
                    transforms.ToTensor(),
                    normalize,
                ]
            ),
            None,
        ],
        validate_set=True,
=======
        val_file, transforms=[val_img_transforms, None], validate_set=True
>>>>>>> 56f17de3
    )
    val_loader = ht.utils.data.datatools.DataLoader(
        lcl_dataset=val_dataset, batch_size=args.batch_size, pin_memory=True
    )

    if args.evaluate:
        validate(val_loader, model, criterion, args)
        return
    ttime0 = time.perf_counter()
    images = len(train_dataset)
    times = []
    for epoch in range(args.start_epoch, args.epochs):
        adjust_learning_rate(dp_optimizer, epoch, args)

        # train for one epoch
        train_time = train(train_loader, model, criterion, dp_optimizer, epoch, args)
        times.append(train_time)
        # evaluate on validation set
        acc1 = validate(val_loader, model, criterion, args)

        # remember best acc@1 and save checkpoint
        is_best = acc1 > best_acc1
        best_acc1 = max(acc1, best_acc1)

        if not args.multiprocessing_distributed or (
            args.multiprocessing_distributed and args.rank % ngpus_per_node == 0
        ):
            save_checkpoint(
                {
                    "epoch": epoch + 1,
                    "arch": args.arch,
                    "state_dict": model.state_dict(),
                    "best_acc1": best_acc1,
                    "optimizer": dp_optimizer.torch_optimizer.state_dict(),
                },
                is_best,
            )
        torch.cuda.empty_cache()
    total_time = time.perf_counter() - ttime0
    print("time", total_time, "img/s best + worst", images / min(times), images / max(times))


def train(train_loader, model, criterion, dp_optimizer, epoch, args):
    batch_time = AverageMeter("Time", ":6.3f")
    data_time = AverageMeter("Data", ":6.3f")
    losses = AverageMeter("Loss", ":.4e")
    top1 = AverageMeter("Acc@1", ":6.2f")
    top5 = AverageMeter("Acc@5", ":6.2f")
    progress = ProgressMeter(
        len(train_loader),
        [batch_time, data_time, losses, top1, top5],
        prefix="Epoch: [{}]".format(epoch),
    )

    # switch to train mode
    model.train()

    end = time.time()
    st = end
    for i, (images, target) in enumerate(train_loader):
        # measure data loading time
        data_time.update(time.time() - end)

        # compute output
        output = model(images)
        loss = criterion(output, target)

        # measure accuracy and record loss
        acc1, acc5 = accuracy(output, target, topk=(1, 5))
        losses.update(loss.item(), images.size(0))
        top1.update(acc1[0], images.size(0))
        top5.update(acc5[0], images.size(0))

        # compute gradient and do SGD step
        dp_optimizer.zero_grad()
        loss.backward()
        dp_optimizer.step()
        # measure elapsed time
        batch_time.update(time.time() - end)
        end = time.time()

        if i % args.print_freq == 0:
            progress.display(i)
    return time.time() - st


def validate(val_loader, model, criterion, args):
    batch_time = AverageMeter("Time", ":6.3f")
    losses = AverageMeter("Loss", ":.4e")
    top1 = AverageMeter("Acc@1", ":6.2f")
    top5 = AverageMeter("Acc@5", ":6.2f")
    progress = ProgressMeter(len(val_loader), [batch_time, losses, top1, top5], prefix="Test: ")

    # switch to evaluate mode
    model.eval()
    with torch.no_grad():
        end = time.time()
        for i, (images, target) in enumerate(val_loader):
            # compute output
            output = model(images)
            loss = criterion(output, target)

            # measure accuracy and record loss
            acc1, acc5 = accuracy(output, target, topk=(1, 5))
            losses.update(loss.item(), images.size(0))
            top1.update(acc1[0], images.size(0))
            top5.update(acc5[0], images.size(0))

            # measure elapsed time
            batch_time.update(time.time() - end)
            end = time.time()

            if i % args.print_freq == 0:
                progress.display(i)

        # TODO: this should also be done with the ProgressMeter
        print(" * Acc@1 {top1.avg:.3f} Acc@5 {top5.avg:.3f}".format(top1=top1, top5=top5))

    return top1.avg


def save_checkpoint(state, is_best, filename="checkpoint.pth.tar"):
    torch.save(state, filename)
    if is_best:
        shutil.copyfile(filename, "model_best.pth.tar")


class AverageMeter(object):
    """Computes and stores the average and current value"""

    def __init__(self, name, fmt=":f"):
        self.name = name
        self.fmt = fmt
        self.reset()

    def reset(self):
        self.val = 0
        self.avg = 0
        self.sum = 0
        self.count = 0

    def update(self, val, n=1):
        self.val = val
        self.sum += val * n
        self.count += n
        self.avg = self.sum / self.count

    def __str__(self):
        fmtstr = "{name} {val" + self.fmt + "} ({avg" + self.fmt + "})"
        return fmtstr.format(**self.__dict__)


class ProgressMeter(object):
    def __init__(self, num_batches, meters, prefix=""):
        self.batch_fmtstr = self._get_batch_fmtstr(num_batches)
        self.meters = meters
        self.prefix = prefix

    def display(self, batch):
        entries = [self.prefix + self.batch_fmtstr.format(batch)]
        entries += [str(meter) for meter in self.meters]
        print("\t".join(entries))

    def _get_batch_fmtstr(self, num_batches):
        num_digits = len(str(num_batches // 1))
        fmt = "{:" + str(num_digits) + "d}"
        return "[" + fmt + "/" + fmt.format(num_batches) + "]"


def adjust_learning_rate(dp_optimizer, epoch, args):
    """Sets the learning rate to the initial LR decayed by 10 every 30 epochs"""
    lr = args.lr * (0.1 ** (epoch // 30))
    for param_group in dp_optimizer.torch_optimizer.param_groups:
        param_group["lr"] = lr


def accuracy(output, target, topk=(1,)):
    """Computes the accuracy over the k top predictions for the specified values of k"""
    with torch.no_grad():
        maxk = max(topk)
        batch_size = target.size(0)

        _, pred = output.topk(maxk, 1, True, True)
        pred = pred.t()
        correct = pred.eq(target.view(1, -1).expand_as(pred))

        res = []
        for k in topk:
            correct_k = correct[:k].view(-1).float().sum(0, keepdim=True)
            res.append(correct_k.mul_(100.0 / batch_size))
        return res


if __name__ == "__main__":
    main()<|MERGE_RESOLUTION|>--- conflicted
+++ resolved
@@ -116,7 +116,7 @@
         )
 
     ngpus_per_node = 1
-    main_worker(args.gpu, ngpus_per_node, args)
+    main_worker(ngpus_per_node, args)
 
 
 class ImagenetDataset(ht.utils.data.partial_dataset.PartialDataset):
@@ -163,9 +163,9 @@
         return img, target
 
 
-def main_worker(gpu, ngpus_per_node, args):
+def main_worker(ngpus_per_node, args):
     global best_acc1
-    args.gpu = gpu
+    #args.gpu = gpu
 
     # create model
     # use pretrained?
@@ -224,24 +224,7 @@
         ]
     )
     val_dataset = ImagenetDataset(
-<<<<<<< HEAD
-        val_file,
-        transforms=[
-            transforms.Compose(
-                [
-                    transforms.ToPILImage(),
-                    transforms.Resize(256),
-                    transforms.CenterCrop(224),
-                    transforms.ToTensor(),
-                    normalize,
-                ]
-            ),
-            None,
-        ],
-        validate_set=True,
-=======
         val_file, transforms=[val_img_transforms, None], validate_set=True
->>>>>>> 56f17de3
     )
     val_loader = ht.utils.data.datatools.DataLoader(
         lcl_dataset=val_dataset, batch_size=args.batch_size, pin_memory=True
@@ -320,6 +303,7 @@
         loss.backward()
         dp_optimizer.step()
         # measure elapsed time
+        print('img/s', self.batch_size / (time.time() - end))
         batch_time.update(time.time() - end)
         end = time.time()
 
