from __future__ import print_function
import argparse
import torch
import sys

sys.path.append("../../")
import heat as ht
import heat.nn.functional as F
import heat.optim as optim
from heat.optim.lr_scheduler import StepLR
from heat.utils import vision_transforms
from heat.utils.data.mnist import MNISTDataset

"""

This file is an example script for how to use the HeAT DataParallel class to train a network on the MNIST dataset.
To run this file execute:
mpirun -np N python mnist.py
where N is the number of processes, in the examples/nn/ directory
"""


class Net(ht.nn.Module):
    def __init__(self):
        super(Net, self).__init__()
        self.conv1 = ht.nn.Conv2d(1, 32, 3, 1)
        self.conv2 = ht.nn.Conv2d(32, 64, 3, 1)
        self.dropout1 = ht.nn.Dropout2d(0.25)
        self.dropout2 = ht.nn.Dropout2d(0.5)
        self.fc1 = ht.nn.Linear(9216, 128)
        self.fc2 = ht.nn.Linear(128, 10)

    def forward(self, x):
        x = self.conv1(x)
        x = F.relu(x)
        x = self.conv2(x)
        x = F.relu(x)
        x = F.max_pool2d(x, 2)
        x = self.dropout1(x)
        x = torch.flatten(x, 1)
        x = self.fc1(x)
        x = F.relu(x)
        x = self.dropout2(x)
        x = self.fc2(x)
        output = F.log_softmax(x, dim=1)
        return output


def train(args, model, device, train_loader, optimizer, epoch):
    model.train()
    for batch_idx, (data, target) in enumerate(train_loader):
        data, target = data.to(device), target.to(device)
        optimizer.zero_grad()
        output = model(data)
        loss = F.nll_loss(output, target)
        loss.backward()
        model.update()
        if batch_idx % args.log_interval == 0:
            print(
                "Train Epoch: {} [{}/{} ({:.0f}%)]\tLoss: {:.6f}".format(
                    epoch,
                    batch_idx * len(data),
                    len(train_loader.dataset),
                    100.0 * batch_idx / len(train_loader),
                    loss.item(),
                )
            )
            if args.dry_run:
                break


def test(model, device, test_loader):
    model.eval()
    test_loss = 0
    correct = 0
    with torch.no_grad():
        for data, target in test_loader:
            data, target = data.to(device), target.to(device)
            output = model(data)
            test_loss += F.nll_loss(output, target, reduction="sum").item()  # sum up batch loss
            pred = output.argmax(dim=1, keepdim=True)  # get the index of the max log-probability
            correct += pred.eq(target.view_as(pred)).sum().item()
    test_loss /= len(test_loader.dataset)
    print(
        "\nTest set: Average loss: {:.4f}, Accuracy: {}/{} ({:.0f}%)\n".format(
            test_loss, correct, len(test_loader.dataset), 100.0 * correct / len(test_loader.dataset)
        )
    )


def main():
    # Training settings
    parser = argparse.ArgumentParser(description="PyTorch MNIST Example")
    parser.add_argument(
        "--batch-size",
        type=int,
        default=64,
        metavar="N",
        help="input batch size for training (default: 64)",
    )
    parser.add_argument(
        "--test-batch-size",
        type=int,
        default=1000,
        metavar="N",
        help="input batch size for testing (default: 1000)",
    )
    parser.add_argument(
        "--epochs",
        type=int,
        default=14,
        metavar="N",
        help="number of epochs to train (default: 14)",
    )
    parser.add_argument(
        "--lr", type=float, default=1.0, metavar="LR", help="learning rate (default: 1.0)"
    )
    parser.add_argument(
        "--gamma",
        type=float,
        default=0.7,
        metavar="M",
        help="Learning rate step gamma (default: 0.7)",
    )
    parser.add_argument(
        "--no-cuda", action="store_true", default=False, help="disables CUDA training"
    )
    parser.add_argument(
        "--dry-run", action="store_true", default=False, help="quickly check a single pass"
    )
    parser.add_argument("--seed", type=int, default=1, metavar="S", help="random seed (default: 1)")
    parser.add_argument(
        "--log-interval",
        type=int,
        default=10,
        metavar="N",
        help="how many batches to wait before logging training status",
    )
    parser.add_argument(
        "--save-model", action="store_true", default=False, help="For Saving the current Model"
    )
    args = parser.parse_args()
    use_cuda = not args.no_cuda and torch.cuda.is_available()
    torch.manual_seed(args.seed)
    device = torch.device("cuda" if use_cuda else "cpu")
    kwargs = {"batch_size": args.batch_size}
    if use_cuda:
        kwargs.update({"num_workers": 1, "pin_memory": True, "shuffle": True})
    transform = ht.utils.vision_transforms.Compose(
        [vision_transforms.ToTensor(), vision_transforms.Normalize((0.1307,), (0.3081,))]
    )
    dataset1 = MNISTDataset("../../heat/utils/data/datasets", train=True, transform=transform)
    dataset2 = MNISTDataset("../../heat/utils/data/datasets", train=False, transform=transform)
    train_loader = ht.utils.data.datatools.DataLoader(dataset1.data, lcl_dataset=dataset1, **kwargs)
    test_loader = ht.utils.data.datatools.DataLoader(dataset2.data, lcl_dataset=dataset2, **kwargs)
    tmodel = Net().to(device)
    optimizer = optim.Adadelta(tmodel.parameters(), lr=args.lr)
    scheduler = StepLR(optimizer, step_size=1, gamma=args.gamma)
<<<<<<< HEAD
    model = ht.nn.DataParallel(
        tmodel, comm=dataset1.comm, optimizer=optimizer, scheduler=scheduler, blocking=True
    )

=======
    model = ht.nn.DataParallel(tmodel, comm=dataset1.comm, optimizer=optimizer, blocking=False)
>>>>>>> 4aa56176
    for epoch in range(1, args.epochs + 1):
        train(args, model, device, train_loader, optimizer, epoch)
        test(model, device, test_loader)
        scheduler.step()
<<<<<<< HEAD
        if epoch + 1 == args.epochs:
            train_loader.last_epoch = True
            test_loader.last_epoch = True
=======
>>>>>>> 4aa56176

    if args.save_model:
        torch.save(model.state_dict(), "mnist_cnn.pt")


if __name__ == "__main__":
    main()<|MERGE_RESOLUTION|>--- conflicted
+++ resolved
@@ -10,6 +10,8 @@
 from heat.optim.lr_scheduler import StepLR
 from heat.utils import vision_transforms
 from heat.utils.data.mnist import MNISTDataset
+
+import time
 
 """
 
@@ -56,15 +58,15 @@
         loss.backward()
         model.update()
         if batch_idx % args.log_interval == 0:
-            print(
-                "Train Epoch: {} [{}/{} ({:.0f}%)]\tLoss: {:.6f}".format(
-                    epoch,
-                    batch_idx * len(data),
-                    len(train_loader.dataset),
-                    100.0 * batch_idx / len(train_loader),
-                    loss.item(),
-                )
-            )
+            # print(
+            #     "Train Epoch: {} [{}/{} ({:.0f}%)]\tLoss: {:.6f}".format(
+            #         epoch,
+            #         batch_idx * len(data),
+            #         len(train_loader.dataset),
+            #         100.0 * batch_idx / len(train_loader),
+            #         loss.item(),
+            #     )
+            # )
             if args.dry_run:
                 break
 
@@ -149,35 +151,34 @@
     transform = ht.utils.vision_transforms.Compose(
         [vision_transforms.ToTensor(), vision_transforms.Normalize((0.1307,), (0.3081,))]
     )
-    dataset1 = MNISTDataset("../../heat/utils/data/datasets", train=True, transform=transform)
-    dataset2 = MNISTDataset("../../heat/utils/data/datasets", train=False, transform=transform)
+    dataset1 = MNISTDataset(
+        "../../heat/utils/data/datasets", train=True, transform=transform, ishuffle=True
+    )
+    dataset2 = MNISTDataset(
+        "../../heat/utils/data/datasets", train=False, transform=transform, ishuffle=True
+    )
     train_loader = ht.utils.data.datatools.DataLoader(dataset1.data, lcl_dataset=dataset1, **kwargs)
     test_loader = ht.utils.data.datatools.DataLoader(dataset2.data, lcl_dataset=dataset2, **kwargs)
     tmodel = Net().to(device)
     optimizer = optim.Adadelta(tmodel.parameters(), lr=args.lr)
     scheduler = StepLR(optimizer, step_size=1, gamma=args.gamma)
-<<<<<<< HEAD
-    model = ht.nn.DataParallel(
-        tmodel, comm=dataset1.comm, optimizer=optimizer, scheduler=scheduler, blocking=True
-    )
-
-=======
     model = ht.nn.DataParallel(tmodel, comm=dataset1.comm, optimizer=optimizer, blocking=False)
->>>>>>> 4aa56176
     for epoch in range(1, args.epochs + 1):
         train(args, model, device, train_loader, optimizer, epoch)
         test(model, device, test_loader)
         scheduler.step()
-<<<<<<< HEAD
         if epoch + 1 == args.epochs:
             train_loader.last_epoch = True
             test_loader.last_epoch = True
-=======
->>>>>>> 4aa56176
 
     if args.save_model:
         torch.save(model.state_dict(), "mnist_cnn.pt")
 
 
 if __name__ == "__main__":
-    main()+    out = []
+    for _ in range(5):
+        t = time.perf_counter()
+        main()
+        out.append(time.perf_counter() - t)
+    print(out, sum(out) / 5.0)